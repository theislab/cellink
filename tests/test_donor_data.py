from pathlib import Path

<<<<<<< HEAD
from cellink._core.annotation import CAnn, DAnn
from cellink._core.donordata import DonorData
=======
import mudata as md

from cellink._core.data_fields import CAnn, DAnn
from cellink._core.donordata import DonorData

md.set_options(pull_on_update=False)
>>>>>>> 2ce2a738

DATA = Path("tests/data")


def test_donordata_init(adata, gdata):
<<<<<<< HEAD
    DonorData(adata, gdata)


def test_slice_donors(adata, gdata):
    dd = DonorData(adata, gdata)
=======
    DonorData(G=gdata, C=adata)


def test_slice_donors(adata, gdata):
    dd = DonorData(G=gdata, C=adata)
>>>>>>> 2ce2a738
    keep_donors = ["D0", "D1"]
    dd = dd[keep_donors]
    sub_adata = adata[adata.obs[DAnn.donor].isin(keep_donors)]
    assert dd.shape[0] == len(keep_donors)
    assert dd.shape[1] == gdata.shape[1]
    assert dd.shape[2] == sub_adata.shape[0]
    assert dd.shape[3] == sub_adata.shape[1]


def test_slice_variants(adata, gdata):
<<<<<<< HEAD
    dd = DonorData(adata, gdata)
=======
    dd = DonorData(G=gdata, C=adata)
>>>>>>> 2ce2a738
    keep_variants = ["SNP0", "SNP1"]
    dd = dd[:, keep_variants]
    assert dd.shape[0] == gdata.shape[0]
    assert dd.shape[1] == len(keep_variants)
    assert dd.shape[2] == adata.shape[0]
    assert dd.shape[3] == adata.shape[1]


def test_slice_cells(adata, gdata):
<<<<<<< HEAD
    dd = DonorData(adata, gdata)
=======
    dd = DonorData(G=gdata, C=adata)
>>>>>>> 2ce2a738
    keep_cells = ["C0", "C1"]
    dd = dd[:, :, keep_cells]
    keep_individuals = adata[keep_cells].obs[DAnn.donor].unique()
    assert dd.shape[0] == len(keep_individuals)
    assert dd.shape[1] == gdata.shape[1]
    assert dd.shape[2] == len(keep_cells)
    assert dd.shape[3] == adata.shape[1]


def test_slice_genes(adata, gdata):
<<<<<<< HEAD
    dd = DonorData(adata, gdata)
=======
    dd = DonorData(G=gdata, C=adata)
>>>>>>> 2ce2a738
    keep_genes = ["G1", "G2"]
    print(adata.var.index)
    dd = dd[:, :, :, keep_genes]
    assert dd.shape[0] == gdata.shape[0]
    assert dd.shape[1] == gdata.shape[1]
    assert dd.shape[2] == adata.shape[0]
    assert dd.shape[3] == len(keep_genes)


def test_slice_all(adata, gdata):
<<<<<<< HEAD
    dd = DonorData(adata, gdata)
    dd = dd["D0", "SNP1", "C0", "G1"]
    assert dd.shape == (1, 1, 1, 1)
=======
    dd = DonorData(G=gdata, C=adata)
    dd = dd["D0", "SNP1", "C0", "G1"]
    assert dd.shape == (1, 1, 1, 1)


def test_donordata_aggregate(adata, gdata, dummy_covariates):
    previous_adata_shape = adata.shape

    dd = DonorData(G=gdata, C=adata)

    dd.aggregate(key_added="Gex")
    assert "Gex" in dd.G.obsm
    assert dd.C.shape == previous_adata_shape

    for celltype in adata.obs[CAnn.celltype].unique():
        celltype_key = f"Gex_{celltype}"
        dd.aggregate(key_added=celltype_key, filter_key=CAnn.celltype, filter_value=celltype)
        assert celltype_key in dd.G.obsm
        assert dd.C.shape == previous_adata_shape
>>>>>>> 2ce2a738

    dd.aggregate(obs=dummy_covariates, func="first", add_to_obs=True)
    assert all(col in dd.G.obs.columns for col in dummy_covariates)

<<<<<<< HEAD
def test_donordata_aggregate(adata, gdata, dummy_covariates):
    previous_adata_shape = adata.shape

    dd = DonorData(adata, gdata)

    dd.aggregate(key_added="Gex")
    assert "Gex" in dd.D.obsm
    assert dd.C.shape == previous_adata_shape
=======

def test_sel_dict_indexing(adata, gdata):
    """Test the __getitem__ method using dictionary indexing."""
    dd = DonorData(G=gdata, C=adata)
    idx_dict = {
        "G_obs": slice(0, 1),
        "G_var": slice(0, 2),
        "C_obs": slice(0, 3),
        "C_var": slice(0, 4),
    }
    dd_dict = dd.sel(**idx_dict)
    # Check that the returned object is a DonorData instance
    assert isinstance(dd_dict, DonorData)
    # Expected shape: (number of donors, number of variants, number of cells, number of genes)
    # Here, slice(0,1) gives 1 donor, slice(0,2) gives 2 variants, slice(0,3) gives 3 cells, and slice(0,4) gives 4 genes
    expected_shape = (1, 2, 3, 4)
    assert dd_dict.shape == expected_shape


def test_mudata_getitem(adata, gdata):
    """Test that DonorData functionality works when using MuData objects for G and C."""

    mu_gdata = md.MuData({"genotype": gdata})
    mu_adata = md.MuData({"RNA": adata, "atac": adata[:, :5].copy()}, axis=-1)
    mu_adata.obs[DAnn.donor] = mu_adata.mod["RNA"].obs[DAnn.donor]
    dd = DonorData(G=mu_gdata, C=mu_adata)

    # Test tuple indexing with MuData objects
    dd_tuple = dd["D0", "SNP1", "C0", "G1"]
    assert dd_tuple.shape == (1, 1, 1, 1)


def test_mudata_sel_dict_indexing(adata, gdata):
    # Also test dictionary indexing with MuData objects
    mu_gdata = md.MuData({"genotype": gdata})
    mu_adata = md.MuData({"RNA": adata, "atac": adata[:, :5].copy()}, axis=-1)
    mu_adata.obs[DAnn.donor] = mu_adata.mod["RNA"].obs[DAnn.donor]
    dd = DonorData(G=mu_gdata, C=mu_adata)

    idx_dict = {
        "G_obs": slice(0, 2),
        "G_var": slice(1, 3),
        "C_obs": slice(1, 4),
        "C_var": slice(2, 5),
    }
    dd_dict = dd.sel(**idx_dict)
    assert isinstance(dd_dict, DonorData)
    # Expected shape: 1 donor, 2 variants, 3 cells, 3 genes
    expected_shape = (1, 2, 3, 3)
    assert dd_dict.shape == expected_shape


def test_ellipsis_indexing(adata, gdata):
    """Test __getitem__ handling of ellipsis by ensuring dd[Ellipsis] returns a DonorData with the same shape as dd."""
    dd = DonorData(G=gdata, C=adata)
    dd_ellipsis = dd[Ellipsis]
    assert isinstance(dd_ellipsis, DonorData)
    # Using ellipsis should return a DonorData with full selection, matching the original shape
    assert dd_ellipsis.shape == dd.shape


def test_ellipsis_with_final_index(adata, gdata):
    """Test __getitem__ with ellipsis at the beginning and a final index.

    This should expand dd[..., 'G1'] into (slice(None), slice(None), slice(None), 'G1'),
    resulting in a shape with the last dimension being of size 1."""
    dd = DonorData(G=gdata, C=adata)
    dd_res = dd[..., "G1"]
    # Expected shape: (num_donors, num_G_vars, num_cells, 1)
    num_donors, num_G_vars = gdata.shape
    num_cells, num_genes = adata.shape
    expected_shape = (num_donors, num_G_vars, num_cells, 1)
    assert dd_res.shape == expected_shape


def test_ellipsis_middle_indexing(adata, gdata):
    """Test __getitem__ with ellipsis in the middle.

    For example, dd['D0', ..., 'G1'] should expand to
    ('D0', slice(None), slice(None), 'G1') and select a single donor and gene."""
    dd = DonorData(G=gdata, C=adata)
    dd_res = dd["D0", Ellipsis, "G1"]
    # Expected shape: (1, num_G_vars, num_cells, 1)
    _, num_G_vars = gdata.shape
    num_cells = adata[adata.obs[DAnn.donor] == "D0"].shape[0]
    expected_shape = (1, num_G_vars, num_cells, 1)
    assert dd_res.shape == expected_shape
>>>>>>> 2ce2a738

    for celltype in adata.obs[CAnn.celltype].unique():
        celltype_key = f"Gex_{celltype}"
        dd.aggregate(key_added=celltype_key, filter_key=CAnn.celltype, filter_value=celltype)
        assert celltype_key in dd.D.obsm
        assert dd.C.shape == previous_adata_shape

<<<<<<< HEAD
    dd.aggregate(obs=dummy_covariates, func="first", add_to_obs=True)
    assert all(col in dd.D.obs.columns for col in dummy_covariates)
=======
if __name__ == "__main__":
    import pytest

    pytest.main()
>>>>>>> 2ce2a738
<|MERGE_RESOLUTION|>--- conflicted
+++ resolved
@@ -1,34 +1,21 @@
 from pathlib import Path
 
-<<<<<<< HEAD
-from cellink._core.annotation import CAnn, DAnn
-from cellink._core.donordata import DonorData
-=======
 import mudata as md
 
 from cellink._core.data_fields import CAnn, DAnn
 from cellink._core.donordata import DonorData
 
 md.set_options(pull_on_update=False)
->>>>>>> 2ce2a738
 
 DATA = Path("tests/data")
 
 
 def test_donordata_init(adata, gdata):
-<<<<<<< HEAD
-    DonorData(adata, gdata)
-
-
-def test_slice_donors(adata, gdata):
-    dd = DonorData(adata, gdata)
-=======
     DonorData(G=gdata, C=adata)
 
 
 def test_slice_donors(adata, gdata):
     dd = DonorData(G=gdata, C=adata)
->>>>>>> 2ce2a738
     keep_donors = ["D0", "D1"]
     dd = dd[keep_donors]
     sub_adata = adata[adata.obs[DAnn.donor].isin(keep_donors)]
@@ -39,11 +26,7 @@
 
 
 def test_slice_variants(adata, gdata):
-<<<<<<< HEAD
-    dd = DonorData(adata, gdata)
-=======
     dd = DonorData(G=gdata, C=adata)
->>>>>>> 2ce2a738
     keep_variants = ["SNP0", "SNP1"]
     dd = dd[:, keep_variants]
     assert dd.shape[0] == gdata.shape[0]
@@ -53,11 +36,7 @@
 
 
 def test_slice_cells(adata, gdata):
-<<<<<<< HEAD
-    dd = DonorData(adata, gdata)
-=======
     dd = DonorData(G=gdata, C=adata)
->>>>>>> 2ce2a738
     keep_cells = ["C0", "C1"]
     dd = dd[:, :, keep_cells]
     keep_individuals = adata[keep_cells].obs[DAnn.donor].unique()
@@ -68,11 +47,7 @@
 
 
 def test_slice_genes(adata, gdata):
-<<<<<<< HEAD
-    dd = DonorData(adata, gdata)
-=======
     dd = DonorData(G=gdata, C=adata)
->>>>>>> 2ce2a738
     keep_genes = ["G1", "G2"]
     print(adata.var.index)
     dd = dd[:, :, :, keep_genes]
@@ -83,11 +58,6 @@
 
 
 def test_slice_all(adata, gdata):
-<<<<<<< HEAD
-    dd = DonorData(adata, gdata)
-    dd = dd["D0", "SNP1", "C0", "G1"]
-    assert dd.shape == (1, 1, 1, 1)
-=======
     dd = DonorData(G=gdata, C=adata)
     dd = dd["D0", "SNP1", "C0", "G1"]
     assert dd.shape == (1, 1, 1, 1)
@@ -107,21 +77,10 @@
         dd.aggregate(key_added=celltype_key, filter_key=CAnn.celltype, filter_value=celltype)
         assert celltype_key in dd.G.obsm
         assert dd.C.shape == previous_adata_shape
->>>>>>> 2ce2a738
 
     dd.aggregate(obs=dummy_covariates, func="first", add_to_obs=True)
     assert all(col in dd.G.obs.columns for col in dummy_covariates)
 
-<<<<<<< HEAD
-def test_donordata_aggregate(adata, gdata, dummy_covariates):
-    previous_adata_shape = adata.shape
-
-    dd = DonorData(adata, gdata)
-
-    dd.aggregate(key_added="Gex")
-    assert "Gex" in dd.D.obsm
-    assert dd.C.shape == previous_adata_shape
-=======
 
 def test_sel_dict_indexing(adata, gdata):
     """Test the __getitem__ method using dictionary indexing."""
@@ -209,20 +168,9 @@
     num_cells = adata[adata.obs[DAnn.donor] == "D0"].shape[0]
     expected_shape = (1, num_G_vars, num_cells, 1)
     assert dd_res.shape == expected_shape
->>>>>>> 2ce2a738
 
-    for celltype in adata.obs[CAnn.celltype].unique():
-        celltype_key = f"Gex_{celltype}"
-        dd.aggregate(key_added=celltype_key, filter_key=CAnn.celltype, filter_value=celltype)
-        assert celltype_key in dd.D.obsm
-        assert dd.C.shape == previous_adata_shape
 
-<<<<<<< HEAD
-    dd.aggregate(obs=dummy_covariates, func="first", add_to_obs=True)
-    assert all(col in dd.D.obs.columns for col in dummy_covariates)
-=======
 if __name__ == "__main__":
     import pytest
 
-    pytest.main()
->>>>>>> 2ce2a738
+    pytest.main()