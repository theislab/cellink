import shutil
from pathlib import Path

import numpy as np
import pandas as pd
import pytest

from cellink._core.data_fields import AAnn
from cellink._core.dummy_data import sim_gdata
from cellink.io import read_sgkit_zarr, write_variants_to_vcf
from cellink.tl import (
    add_vep_annos_to_gdata,
    aggregate_annotations_for_varm,
    combine_annotations,
    dosage_per_strand,
    one_hot_encode_genotypes,
<<<<<<< HEAD
=======
    run_vep,
    simulate_genotype_data_msprime,
    simulate_genotype_data_numpy,
>>>>>>> 1a3e93c9
)

DATA = Path("tests/data")
CONFIG = Path("docs/configs")


def test_one_hot_encode_genotypes():
    gdata = read_sgkit_zarr(DATA / "simulated_genotype_calls.vcz")
    gdata.X = gdata.X.compute()
    one_hot_encode_gdata = one_hot_encode_genotypes(gdata[:100, :100])
    one_hot_encode_gdata_load = np.load(DATA / "simulated_genotype_calls_one_hot_encoded.npy")
    assert np.allclose(one_hot_encode_gdata, one_hot_encode_gdata_load)


def test_dosage_per_strand():
    gdata = read_sgkit_zarr(DATA / "simulated_genotype_calls.vcz")
    gdata.X = gdata.X.compute()
    dosage_per_strand_gdata = dosage_per_strand(gdata[:100, :100])
    dosage_per_strand_gdata_load = np.load(DATA / "simulated_genotype_calls_dosage_per_strand.npy")
    assert np.allclose(dosage_per_strand_gdata, dosage_per_strand_gdata_load)

@pytest.fixture
def gdata():
    return sim_gdata()


@pytest.fixture
def sample_vep_annos():
    vep_file = DATA / "test_variants_vep_annotated.txt"
    return vep_file


def test_write_variants_to_vcf(gdata):
    write_variants_to_vcf(gdata, "variants.vcf")
    vcf_file = Path("variants.vcf")
    assert vcf_file.exists()
    vcf_file.unlink()


@pytest.mark.skipif(shutil.which("vep") is None, reason="VEP is not installed in the environment")
def test_run_vep(gdata):
    write_variants_to_vcf(gdata, "variants.vcf")
    run_vep(CONFIG / "vep_config.yaml", "variants.vcf", "variants_annotated.txt")
    for this_file in ["variants.vcf", "variants_annotated.txt"]:
        this_file = Path(this_file)
        assert Path(this_file).exists()
        this_file.unlink()


def test_add_vep_annos_to_gdata(gdata, sample_vep_annos):
    slot_name = f"{AAnn.name_prefix}_{AAnn.vep}"
    annotated_gdata = add_vep_annos_to_gdata(vep_anno_file=sample_vep_annos, gdata=gdata, dummy_consequence=True)

    assert slot_name in annotated_gdata.uns
    assert isinstance(annotated_gdata.uns[slot_name], pd.DataFrame)

    # Check for specific columns
    expected_columns = [
        AAnn.index,
        AAnn.gene_id,
        AAnn.feature_id,
    ]
    for col in expected_columns:
        assert col in annotated_gdata.uns[slot_name].index.names


def test_combine_annotations(gdata, sample_vep_annos):
    add_vep_annos_to_gdata(vep_anno_file=sample_vep_annos, gdata=gdata, dummy_consequence=True)

    combine_annotations(gdata, ["vep"])
    assert AAnn.name_prefix in gdata.uns


def test_aggregate_annotations_for_varm(gdata, sample_vep_annos):
    add_vep_annos_to_gdata(vep_anno_file=sample_vep_annos, gdata=gdata, dummy_consequence=True)

    for agg_type in ["first", "unique_list_max", "list", "str"]:
        print(agg_type)
        res = aggregate_annotations_for_varm(
            gdata=gdata, annotation_key="variant_annotation_vep", agg_type=agg_type, return_data=True
        )
        id_cols = [AAnn.index]
        assert len(gdata.uns["variant_annotation_vep"].reset_index()[id_cols].drop_duplicates()) == len(res.index)<|MERGE_RESOLUTION|>--- conflicted
+++ resolved
@@ -14,12 +14,7 @@
     combine_annotations,
     dosage_per_strand,
     one_hot_encode_genotypes,
-<<<<<<< HEAD
-=======
     run_vep,
-    simulate_genotype_data_msprime,
-    simulate_genotype_data_numpy,
->>>>>>> 1a3e93c9
 )
 
 DATA = Path("tests/data")
