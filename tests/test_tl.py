--- conflicted
+++ resolved
@@ -10,11 +10,8 @@
 from cellink.io import read_sgkit_zarr, write_variants_to_vcf
 from cellink.tl import (
     add_vep_annos_to_gdata,
-<<<<<<< HEAD
-=======
     aggregate_annotations_for_varm,
     combine_annotations,
->>>>>>> 7f724224
     dosage_per_strand,
     one_hot_encode_genotypes,
     run_vep,
@@ -50,9 +47,6 @@
     dosage_per_strand_gdata = dosage_per_strand(gdata[:100, :100])
     dosage_per_strand_gdata_load = np.load(DATA / "simulated_genotype_calls_dosage_per_strand.npy")
     assert np.allclose(dosage_per_strand_gdata, dosage_per_strand_gdata_load)
-
-<<<<<<< HEAD
-=======
 
 @pytest.fixture
 def gdata():
@@ -115,5 +109,4 @@
             gdata=gdata, annotation_key="variant_annotation_vep", agg_type=agg_type, return_data=True
         )
         id_cols = [AAnn.index]
-        assert len(gdata.uns["variant_annotation_vep"].reset_index()[id_cols].drop_duplicates()) == len(res.index)
->>>>>>> 7f724224
+        assert len(gdata.uns["variant_annotation_vep"].reset_index()[id_cols].drop_duplicates()) == len(res.index)