--- conflicted
+++ resolved
@@ -14,12 +14,7 @@
     combine_annotations,
     dosage_per_strand,
     one_hot_encode_genotypes,
-<<<<<<< HEAD
-=======
     run_vep,
-    simulate_genotype_data_msprime,
-    simulate_genotype_data_numpy,
->>>>>>> f19558cb
 )
 
 DATA = Path("tests/data")
@@ -40,6 +35,7 @@
     dosage_per_strand_gdata = dosage_per_strand(gdata[:100, :100])
     dosage_per_strand_gdata_load = np.load(DATA / "simulated_genotype_calls_dosage_per_strand.npy")
     assert np.allclose(dosage_per_strand_gdata, dosage_per_strand_gdata_load)
+
 
 @pytest.fixture
 def gdata():
