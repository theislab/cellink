[build-system]
build-backend = "hatchling.build"
requires = [ "hatchling" ]

[project]
name = "cellink"
version = "0.0.1"
description = "cellink enables genetic analyses on single-cell data"
readme = "README.md"
license = { file = "LICENSE" }
maintainers = [
  { name = "Jan Engelmann", email = "jan.engelmann@helmholtz-munich.de" },
]
authors = [
  { name = "Jan Engelmann" },
]
requires-python = ">=3.10"
classifiers = [
  "Programming Language :: Python :: 3 :: Only",
  "Programming Language :: Python :: 3.10",
  "Programming Language :: Python :: 3.11",
  "Programming Language :: Python :: 3.12",
]
dependencies = [
  "anndata",
  "bed-reader",
  "dask",
  "muon",
  "pandas",
  "polars",     # for variant annotation
  "regex",
  "requests",
  "rich",
  "scanpy",
  # for debug logging (referenced from the issue template)
  "session-info",
  "sgkit[plink]",
]

optional-dependencies.datasets = [
  "liftover",
]

optional-dependencies.dev = [
  "pre-commit",
  "twine>=4.0.2",
]
optional-dependencies.doc = [
  "docutils>=0.8,!=0.18.*,!=0.19.*",
  "ipykernel",
  "ipython",
  "myst-nb>=1.1",
  # Until pybtex >0.23.0 releases: https://bitbucket.org/pybtex-devs/pybtex/issues/169/
  "setuptools",
  "sphinx>=4",
  "sphinx-autodoc-typehints",
  "sphinx-book-theme>=1",
  "sphinx-copybutton",
  "sphinx-tabs",
  "sphinxcontrib-bibtex>=1",
  "sphinxext-opengraph",
]
optional-dependencies.ensembl-vep = [
  # not available via pip, has to be installed via conda install bioconda::ensembl-vep
  #  "ensembl-vep",
]

optional-dependencies.ml = [
  "pytorch-lightning",
]
<<<<<<< HEAD
optional-dependencies.ml = [
  "pytorch-lightning",
  "torch",
]
optional-dependencies.msprime = [
  "msprime",
=======
optional-dependencies.rvat = [
  # installation wit pip doesn't work, install via conda install -c conda-forge chiscore
  # "chiscore",
  "limix-core",
  "pybiomart",
>>>>>>> 0aa3b723
]
optional-dependencies.snpeff = [
  # not available via pip, has to be installed via conda install bioconda::snpeff
  #  "snpeff",
]
optional-dependencies.test = [
  "coverage",
  "pytest",
]
# https://docs.pypi.org/project_metadata/#project-urls
urls.Documentation = "https://cellink.readthedocs.io/"
urls.Homepage = "https://github.com/theislab/sc-genetics"
urls.Source = "https://github.com/theislab/sc-genetics"

[tool.hatch.build.targets.wheel]
packages = [ "src/cellink" ]

[tool.hatch.envs.default]
installer = "uv"
features = [ "dev" ]

[tool.hatch.envs.docs]
extra-features = [ "doc" ]
scripts.build = "sphinx-build -M html docs docs/_build {args}"
scripts.open = "python -m webbrowser -t docs/_build/html/index.html"
scripts.clean = "git clean -fdX -- {args:docs}"

[tool.hatch.envs.hatch-test]
features = [ "test" ]

[tool.ruff]
line-length = 120
src = [ "src" ]
extend-include = [ "*.ipynb" ]

format.docstring-code-format = true

lint.select = [
  "B",      # flake8-bugbear
  "BLE",    # flake8-blind-except
  "C4",     # flake8-comprehensions
  "D",      # pydocstyle
  "E",      # Error detected by Pycodestyle
  "F",      # Errors detected by Pyflakes
  "I",      # isort
  "RUF100", # Report unused noqa directives
  "TID",    # flake8-tidy-imports
  "UP",     # pyupgrade
  "W",      # Warning detected by Pycodestyle
]
lint.ignore = [
  "B008", # Errors from function calls in argument defaults. These are fine when the result is immutable.
  "D100", # Missing docstring in public module
  "D104", # Missing docstring in public package
  "D105", # __magic__ methods are often self-explanatory, allow missing docstrings
  "D107", # Missing docstring in __init__
  # Disable one in each pair of mutually incompatible rules
  "D203", # We don’t want a blank line before a class docstring
  "D213", # <> We want docstrings to start immediately after the opening triple quote
  "D400", # first line should end with a period [Bug: doesn’t work with single-line docstrings]
  "D401", # First line should be in imperative mood; try rephrasing
  "E501", # line too long -> we accept long comment lines; formatter gets rid of long code lines
  "E731", # Do not assign a lambda expression, use a def -> lambda expression assignments are convenient
  "E741", # allow I, O, l as variable names -> I is the identity matrix
]
lint.per-file-ignores."*/__init__.py" = [ "F401" ]
lint.per-file-ignores."docs/*" = [ "I" ]
lint.per-file-ignores."tests/*" = [ "D" ]
lint.pydocstyle.convention = "numpy"

[tool.pytest.ini_options]
testpaths = [ "tests" ]
xfail_strict = true
addopts = [
  "--import-mode=importlib", # allow using test files with same name
]
markers = [
  "slow: marks tests as slow (deselect with '-m \"not slow\"')",
]

[tool.coverage.run]
source = [ "cellink" ]
omit = [
  "**/test_*.py",
]

[tool.cruft]
skip = [
  "tests",
  "src/**/__init__.py",
  "src/**/basic.py",
  "docs/api.md",
  "docs/changelog.md",
  "docs/references.bib",
  "docs/references.md",
  "docs/notebooks/example.ipynb",
]<|MERGE_RESOLUTION|>--- conflicted
+++ resolved
@@ -68,20 +68,11 @@
 optional-dependencies.ml = [
   "pytorch-lightning",
 ]
-<<<<<<< HEAD
-optional-dependencies.ml = [
-  "pytorch-lightning",
-  "torch",
-]
-optional-dependencies.msprime = [
-  "msprime",
-=======
 optional-dependencies.rvat = [
   # installation wit pip doesn't work, install via conda install -c conda-forge chiscore
   # "chiscore",
   "limix-core",
   "pybiomart",
->>>>>>> 0aa3b723
 ]
 optional-dependencies.snpeff = [
   # not available via pip, has to be installed via conda install bioconda::snpeff
