import warnings
from dataclasses import dataclass
from pathlib import Path

import pandas as pd
import sgkit as sg
import xarray as xr
from anndata import AnnData
from anndata.utils import asarray
from sgkit.io import plink as sg_plink

<<<<<<< HEAD
from cellink._core.annotation import DAnn, VAnn
=======
from cellink._core.data_fields import DAnn, VAnn
>>>>>>> 2ce2a738

warnings.filterwarnings(
    "ignore",
    message="The return type of `Dataset.dims` will be changed",
    category=FutureWarning,
)


def _get_snp_index(var: pd.DataFrame) -> pd.Index:
    df = var[[VAnn.chrom, VAnn.pos, VAnn.a0, VAnn.a1]].astype(str)
    index = df.apply("_".join, axis=1)
    return pd.Index(index, name=VAnn.index)


def _to_df_only_dim(gdata, dims):
    df = gdata.drop_dims(set(gdata.sizes.keys()).difference({dims})).to_dataframe()
    df.index = df.index.astype(str)
    return df


@dataclass(frozen=True)
class SgDims:
    """Dims in SgKit Zarr Format"""

    samples: str = "samples"
    variants: str = "variants"


@dataclass(frozen=True)
class SgVars:
    """Vars in SgKit Zarr Format"""

    contig_label: str = "contig_id"  # maps the variant_contig column to chromosome name
    alleles: str = "variant_allele"
    filter: str = "variant_filter"  # idx for vcf genotype filters
    filter_id: str = "filter_id"  # maps variant_filter to filter name
    genotype: str = "call_genotype"


SGVAR_TO_GDATA = {
    "variant_MAF": VAnn.maf,
    "variant_position": VAnn.pos,
    "variant_contig": VAnn.contig,
}


def from_sgkit_dataset(sgkit_dataset: xr.Dataset, *, var_rename: dict = None, obs_rename: dict = None) -> AnnData:
    """Read SgKit Zarr Format

    Params
    ------
    sgkit_dataset
        sgkit's xarray datastructure
    var_rename
        mapping from sgkit's variant annotation keys to desired gdata.var column
    obs_rename
        mapping from sgkit's sample annotation keys to desired gdata.obs column
    """
    var_rename = SGVAR_TO_GDATA if var_rename is None else var_rename
    obs_rename = {} if obs_rename is None else obs_rename

    X = sgkit_dataset[SgVars.genotype].data.sum(-1).T  # additive model encoding

    obs = _to_df_only_dim(sgkit_dataset, SgDims.samples)
    obs = obs.rename(columns=obs_rename)
    obs.columns = obs.columns.str.replace("sample_", "")
    obs = obs.set_index("id")
    obs.index.name = DAnn.donor

    var = _to_df_only_dim(sgkit_dataset, SgDims.variants)
    var = var.rename(columns=var_rename)
    var.columns = var.columns.str.replace("variant_", "")

    contig_mapping = dict(enumerate(asarray(sgkit_dataset[SgVars.contig_label])))
    var[VAnn.chrom] = var[VAnn.contig].map(contig_mapping)
    var[[VAnn.a0, VAnn.a1]] = asarray(sgkit_dataset[SgVars.alleles]).astype(str)

    first_cols = [VAnn.chrom, VAnn.pos, VAnn.a0, VAnn.a1]
    var = var[first_cols + [c for c in var.columns if c not in first_cols]]

    var.index = _get_snp_index(var)

    varm = {}
    if SgVars.filter in sgkit_dataset and SgVars.filter_id in sgkit_dataset:
        filters = pd.DataFrame(
            asarray(sgkit_dataset[SgVars.filter]),
            columns=asarray(sgkit_dataset[SgVars.filter_id]),
            index=var.index,
        )
        varm["filter"] = filters

    gdata = AnnData(X=X, obs=obs, var=var, varm=varm)

    return gdata


def read_sgkit_zarr(path: str | Path, *, var_rename=None, obs_rename=None, **kwargs) -> AnnData:
    """Read SgKit Zarr Format

    Params
    ------
    path
        path to sgkit zarr format
    var_rename
        mapping from sgkit's variant annotation keys to desired gdata.var column
    obs_rename
        mapping from sgkit's sample annotation keys to desired gdata.obs column
    """
    sgkit_dataset = sg.load_dataset(store=path, **kwargs)
    gdata = from_sgkit_dataset(sgkit_dataset, var_rename=var_rename, obs_rename=obs_rename)
    return gdata


def read_plink(path: str | Path = None, *, var_rename=None, obs_rename=None, **kwargs) -> AnnData:
    """Read Plink Format

    Params
    ------
    path
        path to plink format
    var_rename
        mapping from sgkit's variant annotation keys to desired gdata.var column
    obs_rename
        mapping from sgkit's sample annotation keys to desired gdata.obs column
    """
    sgkit_dataset = sg_plink.read_plink(path=path, **kwargs)
    gdata = from_sgkit_dataset(sgkit_dataset, var_rename=var_rename, obs_rename=obs_rename)
    return gdata<|MERGE_RESOLUTION|>--- conflicted
+++ resolved
@@ -9,11 +9,7 @@
 from anndata.utils import asarray
 from sgkit.io import plink as sg_plink
 
-<<<<<<< HEAD
-from cellink._core.annotation import DAnn, VAnn
-=======
 from cellink._core.data_fields import DAnn, VAnn
->>>>>>> 2ce2a738
 
 warnings.filterwarnings(
     "ignore",
