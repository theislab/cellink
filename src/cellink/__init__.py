import warnings
from importlib.metadata import version

warnings.filterwarnings(
    "ignore",
    message="pkg_resources is deprecated as an API",
    category=DeprecationWarning,
)

<<<<<<< HEAD
__all__ = ["DonorData", "pl", "pp", "tl"]
=======
from . import io, pl, pp, tl  # noqa: E402

__all__ = ["pl", "pp", "tl", "io"]
>>>>>>> 61c6c6f1

__version__ = version("cellink")

from ._core.donordata import DonorData<|MERGE_RESOLUTION|>--- conflicted
+++ resolved
@@ -7,13 +7,9 @@
     category=DeprecationWarning,
 )
 
-<<<<<<< HEAD
-__all__ = ["DonorData", "pl", "pp", "tl"]
-=======
+__all__ = ["DonorData", "pl", "pp", "tl", "io"]
+
 from . import io, pl, pp, tl  # noqa: E402
-
-__all__ = ["pl", "pp", "tl", "io"]
->>>>>>> 61c6c6f1
 
 __version__ = version("cellink")
 
