--- conflicted
+++ resolved
@@ -136,11 +136,7 @@
     gdata = cl.io.read_sgkit_zarr(DATA / "OneK1K.noGP.vcz")
 
     ###
-<<<<<<< HEAD
     
-    """ #TODO
-=======
->>>>>>> 0aa3b723
     gdata.var = gdata.var.drop(columns=["contig"])
     new_pos = gdata.var.apply(lambda row: try_liftover(row), axis=1)
     gdata.var["pos_hg19"] = new_pos.astype(pd.Int64Dtype())
@@ -148,8 +144,7 @@
         gdata.var.chrom + "_" + gdata.var.pos_hg19.astype(str) + "_" + gdata.var.a0 + "_" + gdata.var.a1
     )
     gdata.var["id_hg19"] = gdata.var["id_hg19"].astype(str)
-    """
-    
+
     ###
 
     gpcs = pd.read_csv(
