--- conflicted
+++ resolved
@@ -2,13 +2,7 @@
 
 import numpy as np
 import torch
-<<<<<<< HEAD
-from anndata import AnnData
-from mudata import MuData
-from torch.utils.data import Dataset
-
-from cellink._core.data_fields import CAnn, DAnn
-=======
+
 try:
     from torch.utils.data import Dataset, DataLoader
 except ImportError:
@@ -22,7 +16,7 @@
 from .._core import DonorData
 from cellink._core.data_fields import CAnn, DAnn, GAnn, VAnn
 from anndata.utils import asarray
->>>>>>> ba59d83a
+
 
 def get_array(array: Any, mask: Optional[np.ndarray] = None) -> Optional[np.ndarray]:
     if array is None:
@@ -98,10 +92,7 @@
         split_indices : list of ints, optional
             Predefined indices to use as dataset subset.
         """
-<<<<<<< HEAD
-=======
-
->>>>>>> ba59d83a
+
         if split_donors is not None and split_indices is not None:
             raise ValueError("Both split_donors and split_indices cannot be provided at the same time.")
 
@@ -112,11 +103,7 @@
         self.donor_indices_key = donor_indices_key or DAnn.DONOR_INDICES_KEY
         self.donor_id_key = donor_id_key or DAnn.DONOR_ID_KEY
 
-<<<<<<< HEAD
         self.celltype_key = celltype_key or CAnn.celltype  # TODO MAYBE REMOVE
-=======
-        self.celltype_key = celltype_key or CAnn.celltype #TODO MAYBE REMOVE
->>>>>>> ba59d83a
         self.cell_labels_key = cell_labels_key or CAnn.CELL_LABELS_KEY
         self.cell_batch_key = cell_batch_key or CAnn.CELL_BATCH_KEY
         self.cell_cat_covs_key = cell_cat_covs_key or CAnn.CELL_CAT_COVS_KEY
@@ -188,7 +175,6 @@
         """
         Get the layer from the data. If force is False and layer is missing, return None.
         """
-<<<<<<< HEAD
         if isinstance(data, MuData):  # TODO FORCE #TODO GET THE RIGHT #TODO MASK
             # TODO data_list is undefined
             if layer_key is not None:
@@ -201,59 +187,12 @@
                     axis=0,
                 )
                 return concatenated_layers if concatenated_layers is not None else None
-=======
-        if isinstance(data, MuData):
             data_list = [data.mod[key] for key in data.mod.keys()]
-            if layer_key is not None:
-                arrays = [
-                    get_array(d.layers.get(layer_key), mask)
-                    for d in data_list
-                    if d.layers.get(layer_key) is not None
-                ]
-                return np.concatenate(arrays, axis=0) if arrays else None
-            else:
-                arrays = [
-                    get_array(d.X, mask)
-                    for d in data_list
-                    if d.X is not None
-                ]
-                return np.concatenate(arrays, axis=1) if arrays else None
-
+            concatenated_data = np.concatenate([d.X[mask] for d in data_list], axis=1)
+            return concatenated_data if concatenated_data is not None else None
         if layer_key is not None:
-            return get_array(data.layers.get(layer_key), mask)
-
-        return get_array(data.X, mask)
-
-        """
-        if isinstance(data, MuData):
-            if layer_key is not None:
-                arrays = []
-                for d in data_list:
-                    layer = d.layers.get(layer_key, None)
-                    if layer is not None:
-                        masked = layer[mask]
-                        arrays.append(masked.compute() if isinstance(masked, da.Array) else masked)
-                result = np.concatenate(arrays, axis=0)
-                return result
->>>>>>> ba59d83a
-            data_list = [data.mod[key] for key in data.mod.keys()]
-            arrays = []
-            for d in data_list:
-                masked = d.X[mask]
-                arrays.append(masked.compute() if isinstance(masked, da.Array) else masked)
-            result = np.concatenate(arrays, axis=1)
-            return result
-        if layer_key is not None:
-            layer = data.layers.get(layer_key, None) if layer_key else None
-            result = layer[mask].compute() if isinstance(layer, da.Array) else layer[mask] if layer is not None else None
-            return result
-        result = (
-            data.X[mask].compute() if isinstance(data.X, da.Array)
-            else data.X[mask] if data.X is not None
-            else None
-        )
-        return result
-        """
+            return data.layers.get(layer_key, None)[mask] if layer_key else None
+        return data.X[mask] if data.X is not None else None
 
     def _get_obs_field(
         self, data: AnnData | MuData, key: str | None, mask: np.ndarray = None, force: bool = False
@@ -281,27 +220,24 @@
     Custom collate function for MIL Dataset.
     Combines donor and cell data in the correct format for batch processing.
     """
-<<<<<<< HEAD
+
     stack_fields = [
-        "donor_x",
-        "donor_y",
-        "donor_batch",
-        "donor_cat_covs",
-        "donor_cont_covs",
-        "donor_indices",
-        "cell_y",
-        "cell_batch",
-        "cell_cat_covs",
-        "cell_cont_covs",
-        "cell_indices",
-=======
-
-    stack_fields = [
-        "donor_x", "donor_y", "donor_batch", "donor_cat_covs", "donor_cont_covs", "donor_indices",
->>>>>>> ba59d83a
+      "donor_x", 
+      "donor_y", 
+      "donor_batch", 
+      "donor_cat_covs", 
+      "donor_cont_covs", 
+      "donor_indices",
     ]
 
-    list_fields = ["cell_x", "cell_y", "cell_batch", "cell_cat_covs", "cell_cont_covs", "cell_indices"]
+    list_fields = [
+      "cell_x", 
+      "cell_y",
+      "cell_batch", 
+      "cell_cat_covs", 
+      "cell_cont_covs", 
+      "cell_indices"
+    ]
 
     collected = {key: [] for key in stack_fields + list_fields}
 
