import logging
import sys
from pathlib import Path

import numpy as np
import pandas as pd

from cellink.tl.utils import (
    _add_dummy_cols,
    _explode_columns,
    _flatten_single_value,
    _get_vep_start_row,
)

logging.basicConfig(
    format="[%(asctime)s] %(levelname)s:%(name)s: %(message)s",
    level=logging.INFO,
    stream=sys.stdout,
)

logger = logging.getLogger(__name__)

def setup_snpeff():

    os.makedirs("deps", exist_ok=True)
    subprocess.run(["wget", "http://sourceforge.net/projects/snpeff/files/snpEff_latest_core.zip", "-O", "deps/snpEff_latest_core.zip"], check=True)
    os.chdir("deps")
    subprocess.run(["unzip", "snpEff_latest_core.zip"], check=True)
    os.chdir("../")

def load_snpeff():
    return 0

def run_annotation_with_snpeff():

    snpeff_path = "./deps/snpEff/snpEff.jar"

    chromosome = "1"
    vcf_input = f"/sc-projects/sc-proj-dh-ukb-intergenics/raw_data/genotype_single_cell/yazar_powell/genotype/filter_vcf_r08/chr{chromosome}.dose.filtered.R2_0.8.vcf"
    vcf_output = f"/sc-projects/sc-proj-dh-ukb-intergenics/raw_data/genotype_single_cell/yazar_powell/genotype/filter_vcf_r08/chr{chromosome}.dose.filtered.R2_0.8.ann.vcf"

    subprocess.run(["java", "-Xmx8g", "-jar", snpeff_path, "GRCh37.75", vcf_input], stdout=open(vcf_output, 'w'), check=True)

    return 0

def setup_favor():

    subprocess.run(["wget", "https://dvn-cloud.s3.amazonaws.com/10.7910/DVN/1VGTJI/17fe155b1d0-76967428f313?response-content-disposition=attachment%3B%20filename%2A%3DUTF-8%27%27chr22.tar.gz&response-content-type=application%2Fx-gzip&X-Amz-Algorithm=AWS4-HMAC-SHA256&X-Amz-Date=20241008T072613Z&X-Amz-SignedHeaders=host&X-Amz-Expires=7200&X-Amz-Credential=AKIAIEJ3NV7UYCSRJC7A%2F20241008%2Fus-east-1%2Fs3%2Faws4_request&X-Amz-Signature=2d9e2bb3962a7c0d14534edc0758015f355683a52bc3303679df5241b2e76f87", "-O", "favor_chr22.zip"], check=True)

def run_annotation_with_favor():

    df = pl.DataFrame(
        data = {
            "rsid": ["rs0", "rs1", "rs2"],
            "annotation": [1241, 1242, 1251]
        }
    )

    annotation = pl.read_csv("/sc-projects/sc-proj-dh-ukb-intergenics/analysis/development/arnoldtl/code/theis/favor/n/holystore01/LABS/xlin/Lab/xihao_zilin/FAVORDB/chr22_1.csv")

    import polars as pl

    import datetime as dt

    df = pl.DataFrame(
        {
            "name": ["Alice Archer", "Ben Brown", "Chloe Cooper", "Daniel Donovan"],
            "birthdate": [
                dt.date(1997, 1, 10),
                dt.date(1985, 2, 15),
                dt.date(1983, 3, 22),
                dt.date(1981, 4, 30),
            ],
            "weight": [57.9, 72.5, 53.6, 83.1],  # (kg)
            "height": [1.56, 1.77, 1.65, 1.75],  # (m)
        }
    )

    df2 = pl.DataFrame(
        {
            "name": ["Ben Brown", "Daniel Donovan", "Alice Archer", "Chloe Cooper"],
            "parent": [True, False, False, False],
            "siblings": [1, 2, 3, 4],
        }
    )

    print(df.join(df2, on="name", how="left"))

    "Rscript convertVCFtoGDS.r chrnumber"
    "Rscript FAVORannotatorv2aGDS.r chrnumber"

    "Rscript /sc-projects/sc-proj-dh-ukb-intergenics/analysis/development/arnoldtl/code/theis/favor/FAVORannotator/Scripts/CSV/convertVCFtoGDS.r /sc-projects/sc-proj-dh-ukb-intergenics/raw_data/genotype_single_cell/yazar_powell/genotype/filter_vcf_r08/chr22.dose.filtered.R2_0.8.vcf.gz"

    #https://dvn-cloud.s3.amazonaws.com/10.7910/DVN/1VGTJI/17fdc14a662-18dc7770dec1?response-content-disposition=attachment%3B%20filename%2A%3DUTF-8%27%27Annotator22.sql.gz&response-content-type=application%2Fgzip&X-Amz-Algorithm=AWS4-HMAC-SHA256&X-Amz-Date=20241008T130642Z&X-Amz-SignedHeaders=host&X-Amz-Expires=7199&X-Amz-Credential=AKIAIEJ3NV7UYCSRJC7A%2F20241008%2Fus-east-1%2Fs3%2Faws4_request&X-Amz-Signature=e3b427d85584e310f8445097fe34cc18ee85c4ba46e46a8f8c6d9a53127aa20e

    return 0


###############################################

def _write_variants_to_vcf(variants, out_file):
    # TODO add check for if file allready exists
    logger.info(f"Writing variants to {out_file}")
    with open(out_file, "w") as f:
        # Write the VCF header
        f.write("##fileformat=VCFv4.0\n")
        f.write("#CHROM\tPOS\tID\tREF\tALT\tQUAL\tFILTER\tINFO\n")

        # Write each variant without ID, QUAL, FILTER, or INFO
        for row in variants:
            chrom, pos, ref, alt = row.split("_")
            vcf_row = f"{chrom}\t{pos}\t.\t{ref}\t{alt}\t.\t.\t.\n"
            f.write(vcf_row)


def write_variants_to_vcf(gdata, out_file="variants.vcf"):
    """Write unique variants to vcf file for annotation

    Args:
        gdata (_type_): gdata object
        out_file (str, optional): output file. Defaults to "variants.vcf".
    """
    all_variants = list(gdata.var.index)
    logger.info(f"number of variants to annotate: {len(all_variants)}")
    # TODO allow subsetting of variants
    _write_variants_to_vcf(all_variants, out_file)


def run_vep(
    config_file,
    input_vcf="variants.vcf",
    output="variant_vep_annotated.txt",
    return_annos=False,
):
    """Run VEP
    Calls the VEP command line tool from within python
    Requires VEP to be installed
    Args:
        config_file (_type_): _description_
        input_vcf (str, optional): _description_. Defaults to "variants.vcf".
        output (str, optional): _description_. Defaults to "variant_vep_annotated.txt".
    """
    # TODO: make VEP options more modular
    logger.info("using config {config_file}")
    with open(config_file) as f:
        config = yaml.safe_load(f)

    input_fasta = config["input_fasta"]
    vep_version = config["vep_version"]
    vep_dir = config["vep_dir"]
    vep_plugin_dir = config.get("vep_plugin_dir", f"{vep_dir}/Plugins/")
    vep_nfork = config.get("vep_nfork", 5)  # TODO

    genome_assembly = config["genome_assembly"]
    cadd_dir = config.get("cadd_dir", None)

    if cadd_dir is not None:
        cadd_dir = Path(cadd_dir) / genome_assembly
        CADD_WGS_SNV = f"{cadd_dir}/whole_genome_SNVs.tsv.gz"
        CADD_INDEL = {
            "GRCh37": f"{cadd_dir}/InDels.tsv.gz",
            "GRCh38": f"{cadd_dir}/gnomad.genomes.r3.0.indel.tsv.gz",  # TODO check if this was just sth cluster specific
        }[genome_assembly]
        cadd_cmd = f"--plugin CADD,{CADD_WGS_SNV},{CADD_INDEL}"
    else:
        cadd_cmd = ""
    params_af = "--af_gnomade"
    params_offline = "--offline"
    params_cache = "--cache"
    params_dir_cache = f"--dir_cache {vep_dir}"
    species = "homo_sapiens"
    vep_input_format = "vcf"

    cmd = " ".join(
        [
            "vep",
            "--input_file",
            f"{input_vcf}",
            "--output_file",
            f"{output}",
            "--species",
            str(species),
            "--assembly",
            str(genome_assembly),
            "--format",
            str(vep_input_format),
            f"{params_af}",
            f"{params_offline}",
            f"{params_cache}",
            f"{params_dir_cache}",
            "--dir_plugins",
            str(vep_plugin_dir),
            "--fork",
            str(vep_nfork),
            "--fasta",
            f"{input_fasta}",
            "--tab",
            "--total_length",
            "--no_escape",
            "--polyphen s",
            "--sift s",
            "--canonical",
            "--protein",
            "--biotype",
            "--force_overwrite",
            "--no_stats",
            "--per_gene",
            "--check_existing",
            f"{cadd_cmd}",
            "--plugin TSSDistance",
            "--pick_order biotype,canonical,appris,tsl,ccds,rank,length,ensembl,refseq",
        ]
    )

    logger.info(f"running VEP command {cmd}")
    try:
        result = subprocess.run(cmd, capture_output=True, text=True, check=True, shell=True)
        logger.info("VEP ran successfully!")
        logger.info("Output:\n", result.stdout)  # Standard output of the command
    except subprocess.CalledProcessError as e:
        logger.error(f"Error running VEP: {e}")
        logger.error(f"Error output:\n{e.stderr}")  # Standard error message if command fails

    if return_annos:
        annos = pd.read_csv(output, sep="\t", skiprows=58)
        return annos


<<<<<<< HEAD
def _aggregate_dup_rows(annos, id_col="#Uploaded_variation"):
    annos_cond = annos.copy()
    annos_cond = annos_cond.set_index(id_col)
    indices_to_agg = list(annos_cond.index.to_frame()[annos_cond.index.value_counts() > 1].index.unique())

    logger.info(f"Number of variant ids with >1 annotation {len(indices_to_agg)}")

    annos_cond_sub = annos_cond.loc[indices_to_agg].copy()

    annos_cond_sub = annos_cond_sub.groupby(id_col).agg(lambda x: list(x))
    annos_cond_sub = annos_cond_sub.applymap(lambda x: _flatten_single_value(x) if isinstance(x, list) else x)
    # TODO fix  FutureWarning: DataFrame.applymap has been deprecated. Use DataFrame.map instead.
    indices_to_keep = list(set(annos_cond.index) - set(indices_to_agg))
    annos_cond = pd.concat([annos_cond.loc[indices_to_keep], annos_cond_sub])

    assert len(annos_cond) == len(annos[id_col].unique())
    return annos_cond


def read_vep_annos(vep_anno_file, cols_to_explode=["Consequence"], cols_to_dummy=["Consequence"]):
=======
def _change_col_dtype(annos):
    cols_to_replace = list(annos.dtypes[annos.dtypes == "object"].index)
    logger.info(f"Changing dtype of categorical columns {cols_to_replace}")
    for col in cols_to_replace:
        try:
            annos[col] = annos[col].astype(float)
        except:
            try:
                annos[col] = annos[col].replace(np.nan, "-")
            except:
                logger.warning(f"{col} couldn't be changed")
    return annos


def add_vep_annos_to_gdata(
    vep_anno_file,
    gdata,
    id_col="#Uploaded_variation",
    cols_to_explode=["Consequence"],
    cols_to_dummy=["Consequence"],
):

>>>>>>> e12bb1ae
    # TODO: rename annotation columns
    annos = pd.read_csv(vep_anno_file, sep="\t", skiprows=_get_vep_start_row(vep_anno_file))
    logger.info(f"{annos.columns}")
    annos.replace("-", np.nan, inplace=True)
    for col in cols_to_explode:
        annos = _explode_columns(annos, col)
    for col in cols_to_dummy:
        annos = _add_dummy_cols(annos, col)
<<<<<<< HEAD
    # TODO: make function to collapse such that only one row per variant
    logger.info("Aggregating annotations from multiple contexts to get one row per variant")
    annos = _aggregate_dup_rows(annos, id_col="#Uploaded_variation")
    return annos
=======

    annos = _change_col_dtype(annos)
    # change dtypes such that they can be written

    logger.info("Expanding annotations from multiple contexts per variant")
    varm = _create_varm_expanded(
        annos, gdata, id_col, key_prefix="annotations_", id_col_new="snp_id"
    )
>>>>>>> e12bb1ae

    gdata.varm = varm

    return gdata

<<<<<<< HEAD
def merge_annos_into_gdata(annos, gdata, id_col="#Uploaded_variation"):
    annos = annos.reset_index().rename(columns={id_col: "variant_id"})
=======

def _expand_annotations(
    data, id_col, cols_to_exp, max_n_val, key_prefix="annotations_"
):
    data_exp = data.groupby(id_col).agg(lambda x: list(x)).reset_index()
    obj_cols =list(data.dtypes[(data.dtypes == "category") | (data.dtypes == "object")].index)
    obj_cols = list(set(obj_cols).intersection(set(cols_to_exp)))
    fill_dict = {col: "-" if col in obj_cols else 0 for col in cols_to_exp}

    # Iterate over each row in agg_res to populate the new lists for DataFrames
    col_dict = {i: {col: [] for col in cols_to_exp} for i in range(max_n_val)}
    for index, row in data_exp.iterrows():
        # Get the list of values
        for col in cols_to_exp:
            values_flat = row[col]
            while len(values_flat) < max_n_val:
                values_flat.append(fill_dict[col])  # Fill with zeros
            for i in range(max_n_val):
                col_dict[i][col].append(values_flat[i])

    for i in range(max_n_val):
        col_dict[i][id_col] = data_exp[id_col]
    df_dict = {
        f"{key_prefix}{i}": pd.DataFrame(col_dict[i]).set_index(id_col)
        for i in range(max_n_val)
    }
    return df_dict


def _create_varm_expanded(
    annos, gdata, id_col, key_prefix="annotations_", id_col_new="snp_id"
):

    logger.info(f"renaming id column {id_col} into {id_col_new}")
    annos[id_col] = annos[id_col].str.replace("/", "_")
    annos = annos.rename(columns={id_col: id_col_new})
    id_col = id_col_new
    logger.info("getting unique counts")
    unique_counts = (
        annos.groupby(id_col).agg(lambda x: x.nunique(dropna=False)).max(axis=0)
    )

    cols_to_expand = unique_counts[unique_counts > 1].index
    cols_to_keep = list(set(annos.columns) - set(cols_to_expand))
    print(f"Columns with multiple values per variant: {cols_to_expand}")

    max_n_vals = unique_counts.max()
    logger.info(f"Maximum number of distinct annotations per variant {max_n_vals}")

    annos_exp = _expand_annotations(
        annos[[id_col, *cols_to_expand]].copy(), id_col, cols_to_expand, max_n_vals
    )

    logger.info("merging non-expanded annos into first data frame")
    anno_0 = annos_exp[f"{key_prefix}0"]
    assert len(annos[cols_to_keep].drop_duplicates()) == len(anno_0)

    anno_0_merged = (
        annos[cols_to_keep]
        .drop_duplicates()
        .set_index(id_col)
        .join(anno_0, how="left", validate="1:1")
    )
    annos_exp[f"{key_prefix}0"] = anno_0_merged
    id_order = gdata.var.index
>>>>>>> e12bb1ae

    varm = {key: val.loc[id_order] for key, val in annos_exp.items()}

    return varm<|MERGE_RESOLUTION|>--- conflicted
+++ resolved
@@ -1,3 +1,9 @@
+import anndata as ad
+import pandas as pd
+import numpy as np
+import pickle
+import sgkit as sg
+from pathlib import Path
 import logging
 import sys
 from pathlib import Path
@@ -214,40 +220,22 @@
 
     logger.info(f"running VEP command {cmd}")
     try:
-        result = subprocess.run(cmd, capture_output=True, text=True, check=True, shell=True)
+        result = subprocess.run(
+            cmd, capture_output=True, text=True, check=True, shell=True
+        )
         logger.info("VEP ran successfully!")
         logger.info("Output:\n", result.stdout)  # Standard output of the command
     except subprocess.CalledProcessError as e:
         logger.error(f"Error running VEP: {e}")
-        logger.error(f"Error output:\n{e.stderr}")  # Standard error message if command fails
+        logger.error(
+            f"Error output:\n{e.stderr}"
+        )  # Standard error message if command fails
 
     if return_annos:
         annos = pd.read_csv(output, sep="\t", skiprows=58)
         return annos
 
 
-<<<<<<< HEAD
-def _aggregate_dup_rows(annos, id_col="#Uploaded_variation"):
-    annos_cond = annos.copy()
-    annos_cond = annos_cond.set_index(id_col)
-    indices_to_agg = list(annos_cond.index.to_frame()[annos_cond.index.value_counts() > 1].index.unique())
-
-    logger.info(f"Number of variant ids with >1 annotation {len(indices_to_agg)}")
-
-    annos_cond_sub = annos_cond.loc[indices_to_agg].copy()
-
-    annos_cond_sub = annos_cond_sub.groupby(id_col).agg(lambda x: list(x))
-    annos_cond_sub = annos_cond_sub.applymap(lambda x: _flatten_single_value(x) if isinstance(x, list) else x)
-    # TODO fix  FutureWarning: DataFrame.applymap has been deprecated. Use DataFrame.map instead.
-    indices_to_keep = list(set(annos_cond.index) - set(indices_to_agg))
-    annos_cond = pd.concat([annos_cond.loc[indices_to_keep], annos_cond_sub])
-
-    assert len(annos_cond) == len(annos[id_col].unique())
-    return annos_cond
-
-
-def read_vep_annos(vep_anno_file, cols_to_explode=["Consequence"], cols_to_dummy=["Consequence"]):
-=======
 def _change_col_dtype(annos):
     cols_to_replace = list(annos.dtypes[annos.dtypes == "object"].index)
     logger.info(f"Changing dtype of categorical columns {cols_to_replace}")
@@ -270,7 +258,6 @@
     cols_to_dummy=["Consequence"],
 ):
 
->>>>>>> e12bb1ae
     # TODO: rename annotation columns
     annos = pd.read_csv(vep_anno_file, sep="\t", skiprows=_get_vep_start_row(vep_anno_file))
     logger.info(f"{annos.columns}")
@@ -279,12 +266,6 @@
         annos = _explode_columns(annos, col)
     for col in cols_to_dummy:
         annos = _add_dummy_cols(annos, col)
-<<<<<<< HEAD
-    # TODO: make function to collapse such that only one row per variant
-    logger.info("Aggregating annotations from multiple contexts to get one row per variant")
-    annos = _aggregate_dup_rows(annos, id_col="#Uploaded_variation")
-    return annos
-=======
 
     annos = _change_col_dtype(annos)
     # change dtypes such that they can be written
@@ -293,16 +274,11 @@
     varm = _create_varm_expanded(
         annos, gdata, id_col, key_prefix="annotations_", id_col_new="snp_id"
     )
->>>>>>> e12bb1ae
 
     gdata.varm = varm
 
     return gdata
 
-<<<<<<< HEAD
-def merge_annos_into_gdata(annos, gdata, id_col="#Uploaded_variation"):
-    annos = annos.reset_index().rename(columns={id_col: "variant_id"})
-=======
 
 def _expand_annotations(
     data, id_col, cols_to_exp, max_n_val, key_prefix="annotations_"
@@ -368,7 +344,6 @@
     )
     annos_exp[f"{key_prefix}0"] = anno_0_merged
     id_order = gdata.var.index
->>>>>>> e12bb1ae
 
     varm = {key: val.loc[id_order] for key, val in annos_exp.items()}
 
