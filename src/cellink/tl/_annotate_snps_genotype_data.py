--- conflicted
+++ resolved
@@ -1,15 +1,16 @@
+import anndata as ad
+import pandas as pd
+import numpy as np
+import pickle
+import sgkit as sg
+from pathlib import Path
 import logging
 import sys
-from pathlib import Path
-
-import numpy as np
-import pandas as pd
-
 from cellink.tl.utils import (
+    _explode_columns,
+    _get_vep_start_row,
     _add_dummy_cols,
-    _explode_columns,
     _flatten_single_value,
-    _get_vep_start_row,
 )
 
 logging.basicConfig(
@@ -19,6 +20,31 @@
 )
 
 logger = logging.getLogger(__name__)
+
+
+def setup_snpeff():
+    return 0
+
+
+def run_annotation_with_snpeff():
+    return 0
+
+
+def setup_ensemblvep():
+    return 0
+
+
+def run_annotation_with_ensemblvep():
+    return 0
+
+
+def setup_favor():
+    return 0
+
+
+def run_annotation_with_favor():
+    return 0
+
 
 def _write_variants_to_vcf(variants, out_file):
     # TODO add check for if file allready exists
@@ -136,19 +162,22 @@
 
     logger.info(f"running VEP command {cmd}")
     try:
-        result = subprocess.run(cmd, capture_output=True, text=True, check=True, shell=True)
+        result = subprocess.run(
+            cmd, capture_output=True, text=True, check=True, shell=True
+        )
         logger.info("VEP ran successfully!")
         logger.info("Output:\n", result.stdout)  # Standard output of the command
     except subprocess.CalledProcessError as e:
         logger.error(f"Error running VEP: {e}")
-        logger.error(f"Error output:\n{e.stderr}")  # Standard error message if command fails
+        logger.error(
+            f"Error output:\n{e.stderr}"
+        )  # Standard error message if command fails
 
     if return_annos:
         annos = pd.read_csv(output, sep="\t", skiprows=58)
         return annos
 
 
-<<<<<<< HEAD
 def _change_col_dtype(annos):
     cols_to_replace = list(annos.dtypes[annos.dtypes == "object"].index)
     logger.info(f"Changing dtype of categorical columns {cols_to_replace}")
@@ -171,37 +200,16 @@
     cols_to_dummy=["Consequence"],
 ):
 
-=======
-def _aggregate_dup_rows(annos, id_col="#Uploaded_variation"):
-    annos_cond = annos.copy()
-    annos_cond = annos_cond.set_index(id_col)
-    indices_to_agg = list(annos_cond.index.to_frame()[annos_cond.index.value_counts() > 1].index.unique())
-
-    logger.info(f"Number of variant ids with >1 annotation {len(indices_to_agg)}")
-
-    annos_cond_sub = annos_cond.loc[indices_to_agg].copy()
-
-    annos_cond_sub = annos_cond_sub.groupby(id_col).agg(lambda x: list(x))
-    annos_cond_sub = annos_cond_sub.applymap(lambda x: _flatten_single_value(x) if isinstance(x, list) else x)
-    # TODO fix  FutureWarning: DataFrame.applymap has been deprecated. Use DataFrame.map instead.
-    indices_to_keep = list(set(annos_cond.index) - set(indices_to_agg))
-    annos_cond = pd.concat([annos_cond.loc[indices_to_keep], annos_cond_sub])
-
-    assert len(annos_cond) == len(annos[id_col].unique())
-    return annos_cond
-
-
-def read_vep_annos(vep_anno_file, cols_to_explode=["Consequence"], cols_to_dummy=["Consequence"]):
->>>>>>> cb3bd5a0
     # TODO: rename annotation columns
-    annos = pd.read_csv(vep_anno_file, sep="\t", skiprows=_get_vep_start_row(vep_anno_file))
+    annos = pd.read_csv(
+        vep_anno_file, sep="\t", skiprows=_get_vep_start_row(vep_anno_file)
+    )
     logger.info(f"{annos.columns}")
     annos.replace("-", np.nan, inplace=True)
     for col in cols_to_explode:
         annos = _explode_columns(annos, col)
     for col in cols_to_dummy:
         annos = _add_dummy_cols(annos, col)
-<<<<<<< HEAD
 
     annos = _change_col_dtype(annos)
     # change dtypes such that they can be written
@@ -210,18 +218,11 @@
     varm = _create_varm_expanded(
         annos, gdata, id_col, key_prefix="annotations_", id_col_new="snp_id"
     )
-=======
-    # TODO: make function to collapse such that only one row per variant
-    logger.info("Aggregating annotations from multiple contexts to get one row per variant")
-    annos = _aggregate_dup_rows(annos, id_col="#Uploaded_variation")
-    return annos
->>>>>>> cb3bd5a0
 
     gdata.varm = varm
 
     return gdata
 
-<<<<<<< HEAD
 
 def _expand_annotations(
     data, id_col, cols_to_exp, max_n_val, key_prefix="annotations_"
@@ -287,10 +288,6 @@
     )
     annos_exp[f"{key_prefix}0"] = anno_0_merged
     id_order = gdata.var.index
-=======
-def merge_annos_into_gdata(annos, gdata, id_col="#Uploaded_variation"):
-    annos = annos.reset_index().rename(columns={id_col: "variant_id"})
->>>>>>> cb3bd5a0
 
     varm = {key: val.loc[id_order] for key, val in annos_exp.items()}
 
