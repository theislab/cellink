import glob
import logging
import os
import subprocess
import sys
from pathlib import Path
from typing import Literal

import numpy as np
import pandas as pd
import polars as pl
import regex as re
import yaml

from cellink._core.data_fields import AAnn
from cellink.tl.utils import (
    _get_vep_start_row,
)

logging.basicConfig(
    format="[%(asctime)s] %(levelname)s:%(name)s: %(message)s",
    level=logging.INFO,
    stream=sys.stdout,
)

logger = logging.getLogger(__name__)

Chromosome = Literal[1, 2, 3, 4, 5, 6, 7, 8, 9, 10, 11, 12, 13, 14, 15, 16, 17, 18, 19, 20, 21, 22]
<<<<<<< HEAD
Chromosome_str = Literal[1, 2, 3, 4, 5, 6, 7, 8, 9, 10, 11, 12, 13, 14, 15, 16, 17, 18, 19, 20, 21, 22]

import sys
=======

>>>>>>> 0aa3b723

DEFAULT_EXTENSION = ".yaml"


def resolve_config_path(name_or_path):
<<<<<<< HEAD
    name_or_path = str(name_or_path)
=======
>>>>>>> 0aa3b723
    if os.path.isfile(name_or_path):
        return name_or_path

    if not name_or_path.endswith(DEFAULT_EXTENSION):
        name_or_path += DEFAULT_EXTENSION

    if os.path.isfile(name_or_path):
        return name_or_path

    raise FileNotFoundError(f"Config file '{name_or_path}' not found.")


def run_snpeff(
<<<<<<< HEAD
    command: str = "snpeff",
    genome_assembly: str = "GRCh38.104",
    input_vcf: str = "variants.vcf",
    output: str = "variant_vep_annotated.txt",
=======
    command: str = "snpEff",
    genome_assembly: str = "GRCh37.75",
    input_vcf: str = "variants.vcf",
    output: str = "variants_snpeff_annotated.txt",
>>>>>>> 0aa3b723
    return_annos: bool = True,
    **kwargs,
):
    """
    Annotates variants using the SnpEff command-line tool.
<<<<<<< HEAD

    Requires SnpEff to be installed and a valid genome database to be specified in the config. If you choose to install Snpeff via conda, the command should be snpeff; If you choose to install Snpeff via java .ar download, this should be the path to the snpeff jar file, e.g. java -Xmx8g -jar /opt/miniconda3/envs/ENV_NAME/share/snpeff-5.2-1/snpEff.jar

    Parameters
    ----------
    input_vcf : str, optional
        Path to the input VCF file containing variants to annotate. Defaults to "variants.vcf".
    output : str, optional
        Path to the file where the annotated variants will be written. Defaults to "variant_vep_annotated.txt".
    return_annos : bool, optional
        Whether to return the annotations as a Pandas DataFrame after writing them to disk.
        Defaults to False.
    **kwargs : dict
        Additional keyword arguments to be passed as command-line options to SnpEff.
        These are formatted as --key value.

=======

    Requires SnpEff to be installed and a valid genome database to be specified in the config. If you choose to install Snpeff via conda, the command should be snpeff; If you choose to install Snpeff via java .ar download, this should be the path to the snpeff jar file, e.g. java -Xmx8g -jar /opt/miniconda3/envs/ENV_NAME/share/snpeff-5.2-1/snpEff.jar

    Parameters
    ----------
    input_vcf : str, optional
        Path to the input VCF file containing variants to annotate. Defaults to "variants.vcf".
    output : str, optional
        Path to the file where the annotated variants will be written. Defaults to "variants_vep_annotated.txt".
    return_annos : bool, optional
        Whether to return the annotations as a Pandas DataFrame after writing them to disk.
        Defaults to False.
    **kwargs : dict
        Additional keyword arguments to be passed as command-line options to SnpEff.
        These are formatted as --key value.

>>>>>>> 0aa3b723
    Returns
    -------
    None or pandas.DataFrame
        Returns None if return_annos is False.
        If True, returns a DataFrame of the annotations loaded from the output file.
    """
    env = os.environ.copy()
    env["_JAVA_OPTIONS"] = "-Xmx8g"
<<<<<<< HEAD
    output = str(output)
    
=======

>>>>>>> 0aa3b723
    cmd = [command, genome_assembly, input_vcf]

    for key, value in kwargs.items():
        cmd.extend([f"--{key}", str(value)])

    with open(output.replace(".txt", ".vcf"), "w") as f:
        subprocess.run(cmd, stdout=f, env=env, check=True)

    annos = pd.read_csv(output.replace(".txt", ".vcf"), delimiter="\t", skiprows=6)
    annos["INFO"] = annos["INFO"].apply(lambda x: x.split("|"))

    def chunk_info(info_list):
        if not isinstance(info_list, list):
            return [[np.nan] * 15]

        chunks = [info_list[i : i + 15] for i in range(0, len(info_list), 15) if len(info_list[i : i + 15]) == 15]
        if not chunks:
            return [[np.nan] * 15]

        cleaned_chunks = []
        for chunk in chunks:
            cleaned_chunk = []
            for i, val in enumerate(chunk):
                if i == 0 and val.startswith("ANN="):
                    cleaned_chunk.append(val[4:])
                elif val.startswith(","):
                    cleaned_chunk.append(val[1:])
                else:
                    cleaned_chunk.append(val)
            cleaned_chunks.append(cleaned_chunk)
        return cleaned_chunks

<<<<<<< HEAD
    annos = annos.rename(columns={"ID": "snp_id"})
    annos = annos[["snp_id", "INFO"]]
=======
    annos = annos.rename(columns={"ID": AAnn.index})
    annos = annos[[AAnn.index, "INFO"]]
>>>>>>> 0aa3b723
    annos["info_chunks"] = annos["INFO"].apply(chunk_info)

    annos_exploded = annos.explode("info_chunks", ignore_index=True)

    # See https://pcingola.github.io/SnpEff/adds/VCFannotationformat_v1.0.pdf
    columns = [
        "ALT",
        "consequence",
        "putative_impact",
        "gene_name",
        "ensembl_gene_id",
        "feature_type",
        "ensembl_transcript_id",
        "transcript_biotype",
        "exon_intron_rank",
        "hgvs_c",
        "hgvs_p",
        "cdna_position",
        "cds_position",
        "protein_position",
        "distance_to_feature",
    ]
    info_df = pd.DataFrame(annos_exploded["info_chunks"].tolist(), columns=columns)

<<<<<<< HEAD
    annos = pd.concat([annos_exploded[["snp_id"]].reset_index(drop=True), info_df], axis=1)
=======
    annos = pd.concat([annos_exploded[[AAnn.index]].reset_index(drop=True), info_df], axis=1)
>>>>>>> 0aa3b723

    annos.to_csv(output)

    if return_annos:
        return annos


<<<<<<< HEAD
def _download_favor(URLs: pd.DataFrame = None, chromosome: Chromosome | list[Chromosome] | None = None, database_dir: str =None):
    URL = URLs.loc[URLs["chr"] == chromosome, "URL"].values[0]

    subprocess.run(
        ["wget", "--progress=bar:force:noscroll", URL],
        stdout=sys.stdout,
        stderr=sys.stderr,
        cwd=database_dir,
        check=True  
    )
    file_id = re.search(r"(\d+)", URL).group(1)
    subprocess.run(
        ["tar", "-xvf", file_id],
        stdout=subprocess.PIPE,
        stderr=subprocess.PIPE,
        cwd=database_dir,
        text=True,  
        check=True  
    )

def load_favor_urls(config_file: str, version: Literal["essential", "full"]) -> pd.DataFrame:
    config_file = resolve_config_path(config_file)
    with open(config_file) as f:
        config = yaml.safe_load(f)

    urls_dict = config["favor"][version]
    URLs = pd.DataFrame({"chr": list(map(int, urls_dict.keys())), "URL": list(urls_dict.values())})
    return URLs


=======
def _download_favor(URLs: pd.DataFrame = None, chromosome: Chromosome | list[Chromosome] | None = None):
    URL = URLs.loc[URLs["chr"] == chromosome, "URL"].values[0]

    subprocess.Popen(["wget", "--progress=bar:force:noscroll", URL], stdout=sys.stdout, stderr=sys.stderr)
    file_id = re.search(r"(\d+)", URL).group(1)
    subprocess.Popen(["tar", "-xvf", file_id], stdout=subprocess.PIPE, stderr=subprocess.PIPE)


def load_favor_urls(config_file: str, version: Literal["essential", "full"]) -> pd.DataFrame:
    logger.info(f"using config {config_file}")
    config_file = resolve_config_path(config_file)
    with open(config_file) as f:
        config = yaml.safe_load(f)

    urls_dict = config["favor"][version]
    URLs = pd.DataFrame({"chr": list(map(str, urls_dict.keys())), "URL": list(urls_dict.values())})
    return URLs


>>>>>>> 0aa3b723
def download_favor(
    version: Literal["essential", "full"] = "essential",
    chromosome: Chromosome | list[Chromosome] | None = None,
    config_file: str = "../configs/favor.yaml",
<<<<<<< HEAD
    database_dir: str = None
):
    logger.info(f"Using config: {config_file}")
    URLs = load_favor_urls(config_file=config_file, version=version)
    _download_favor(URLs=URLs, chromosome=chromosome, database_dir=database_dir)


def run_favor(
    config_file: str = "../configs/favor.yaml",
=======
):
    logger.info(f"Using config: {config_file}")
    URLs = load_favor_urls(config_file=config_file, version=version)
    _download_favor(URLs=URLs, chromosome=chromosome)


def run_favor(
>>>>>>> 0aa3b723
    database_dir: str = None,
    version: Literal["essential", "full"] = "essential",
    G=None,
    output: str = None,
    return_annos: bool = True,
<<<<<<< HEAD
):
    """
    Annotates variants using the FAVOR database from within Python

    Requires access to FAVOR CSV databases either locally or via automatic download.

    Parameters
    ----------
    G : anndata.AnnData, optional
        AnnData object with a .var DataFrame containing variant information, including
        'chrom', 'pos', 'a0', and 'a1' columns. Required for chromosome-wise annotation.
    output : str, optional
        File where annotated variants will be saved. Defaults to "variant_vep_annotated.txt".
    return_annos : bool, optional
        Whether to return the annotations as a Pandas DataFrame after writing them to disk.
        Defaults to False.

=======
    config_file="../configs/favor.yaml",
):
    """
    Annotates variants using the FAVOR database from within Python

    Requires access to FAVOR CSV databases either locally or via automatic download.

    Parameters
    ----------
    G : anndata.AnnData, optional
        AnnData object with a .var DataFrame containing variant information, including
        'chrom', 'pos', 'a0', and 'a1' columns. Required for chromosome-wise annotation.
    return_annos : bool, optional
        Whether to return the annotations as a Pandas DataFrame after writing them to disk.
        Defaults to False.

>>>>>>> 0aa3b723
    Returns
    -------
    None or pandas.DataFrame
        Returns None if return_annos is False.
        If True, returns a DataFrame of annotations loaded from the output file.
    """
    if output is None and not return_annos:
        raise ValueError("Please provide an output file name or set return_annos to True.")
<<<<<<< HEAD

    if database_dir is None:
        database_dir = os.path.expanduser("~/favor_database/")
 
    os.makedirs(database_dir, exist_ok=True) 
    
    annos = []
    for chromosome in np.unique(G.var["chrom"]):
        if chromosome in range(1, 23) or chromosome in [str(chr) for chr in range(1, 23)]:
            chromosome = int(chromosome)
            if len(glob.glob(os.path.join(database_dir, f"chr{chromosome}_*.csv"))) == 0 and len(glob.glob(os.path.join(database_dir, "n/holystore01/LABS/xlin/Lab/xihao_zilin/FAVORDB", f"chr{chromosome}_*.csv"))) == 0:
                logger.info(f"Favor database for chromosome {chromosome} not found. Downloading...")
                download_favor(version=version, chromosome=chromosome, config_file=config_file, database_dir=database_dir)
                
            G_var_chrom = G.var[G.var["chrom"] == chromosome]

            if len(glob.glob(os.path.join(database_dir, f"chr{chromosome}_*.csv"))) > 1:
                database = pl.concat([pl.scan_csv(path) for path in glob.glob(os.path.join(database_dir, f"chr{chromosome}_*.csv"))])
            else:
                database = pl.concat([pl.scan_csv(path) for path in glob.glob(os.path.join(database_dir, "n/holystore01/LABS/xlin/Lab/xihao_zilin/FAVORDB", f"chr{chromosome}_*.csv"))])

            database = database.drop(["chromosome", "position", "ref_vcf", "alt_vcf"])

            snp_df = pl.LazyFrame(
                {
                    "variant_vcf": G_var_chrom["chrom"]
                    .astype(str)
                    .str.cat([G_var_chrom["pos"].astype(str), G_var_chrom["a0"], G_var_chrom["a1"]], sep="-")
                }
            )

            result_chrom = snp_df.join(database, on="variant_vcf", how="left")
            annos.append(result_chrom.collect())

    annos = pl.concat(annos)
    annos = annos.rename({"variant_vcf": "snp_id"})

    annos = annos.with_columns(pl.col("snp_id").str.replace_all("-", "_").alias("snp_id"))
    if output:
        annos.write_csv(output)
=======

    if database_dir is None:
        database_dir = Path.home() / "n/holystore01/LABS/xlin/Lab/xihao_zilin/FAVORDB"

    annos = []
    for chromosome in np.unique(G.var["chrom"]):
        if len(glob.glob(os.path.join(database_dir, f"chr{chromosome}_*.csv"))) == 0:
            logger.info(f"Favor database for chromosome {chromosome} not found. Downloading...")
            download_favor(version=version, chromosome=chromosome, config_file=config_file)

        G_var_chrom = G.var[G.var["chrom"] == chromosome]

        database = pl.concat([pl.scan_csv(path) for path in glob.glob(f"{database_dir}/chr{chromosome}_*.csv")])

        database = database.drop(["chromosome", "position", "ref_vcf", "alt_vcf"])

        snp_df = pl.LazyFrame(
            {
                "variant_vcf": G_var_chrom["chrom"]
                .astype(str)
                .str.cat([G_var_chrom["pos"].astype(str), G_var_chrom["a0"], G_var_chrom["a1"]], sep="-")
            }
        )

        result_chrom = snp_df.join(database, on="variant_vcf", how="left")
        annos.append(result_chrom.collect())

    annos = pl.concat(annos)
    annos = annos.rename({"variant_vcf": AAnn.index})
    annos[AAnn.index].apply(lambda x: x.replace("-", "_"))
    annos = annos.with_columns(pl.col(AAnn.index).str.replace_all("-", "_").alias(AAnn.index))
    if output:
        annos.to_csv(output)
>>>>>>> 0aa3b723

    if return_annos:
        return annos


def run_vep(
    config_file: str = "../configs/vep.yaml",
    input_vcf: str = "variants.vcf",
<<<<<<< HEAD
    output: str = "variant_vep_annotated.txt",
=======
    output: str = "variants_vep_annotated.txt",
>>>>>>> 0aa3b723
    return_annos: bool = True,
    **kwargs,
):
    """Calls the VEP command line tool from within python

    Requires VEP to be installed (Tested with VEP v108)

    Parameters
    ----------
    config_file : _type_
        config file specifying VEP paths as in example/config.yaml
    input_vcf : str, optional
        VCF with variants to annotate. By default "variants.vcf"
    output : str, optional
       File where VEP writes the annotated variants by default "variants_vep_annotated.txt"
    return_annos : bool, optional
        Should the written annotations be loaded into memory.by default False

    Returns
    -------
    None if return_annos=False else the written annotations loaded into a Pandas Data Frame
    """
    logger.info(f"using config {config_file}")
    config_file = resolve_config_path(config_file)
    with open(config_file) as f:
        config = yaml.safe_load(f)

    vep_input_format = "vcf"

    offline = config.get("offline", False)

    base_cmd = [
        config["vep_command"],
        "--input_file",
        str(input_vcf),
        "--output_file",
        str(output),
        "--species",
        config["species"],
        "--assembly",
        config["genome_assembly"],
        "--format",
        vep_input_format,
        "--tab",
        "--fork",
        str(config.get("vep_nfork", 5)),
        "--pick_order",
        config["pick_order"],
    ]

    additional_flags = config["additional_flags"]
    base_cmd = base_cmd + additional_flags

    if offline:
        cache_dir = config["cache_dir"]
        vep_plugin_dir = config.get("vep_plugin_dir", f"{cache_dir}/Plugins/")
        params_af = config.get("af_flags", "")  # "--af_gnomade"
        offline_cmd = [
            "--offline",
            params_af,
            "--cache",
            "--dir_cache",
            cache_dir,
            "--fasta",
            config["input_fasta"],
            "--dir_plugins",
            vep_plugin_dir,
        ]

        cmd = base_cmd + offline_cmd
    else:
        online_cmd = ["--database"]
        cmd = base_cmd + online_cmd

    plugin_config = config.get("additional_vep_plugin_cmds", None)
    if plugin_config:
        for plugin in plugin_config.values():
            cmd.append(f"--plugin {plugin}")

    cmd = " ".join(cmd)
    for key, value in kwargs.items():
        cmd += f" --{key} {value}"

    logger.info(f"running VEP command {cmd}")
    try:
        subprocess.run(cmd, capture_output=True, text=True, check=True, shell=True)
        logger.info(f"VEP ran successfully!. Annotated variants are saved to {output}")
    except subprocess.CalledProcessError as e:
        logger.error(f"Error running VEP: {e}")
        logger.error(f"Error output:\n{e.stderr}")  # Standard error message if command fails

    if return_annos:
        annos = pd.read_csv(output, sep="\t", skiprows=_get_vep_start_row(output))
        return annos


def _change_col_dtype(annos):
    cols_to_replace = list(annos.dtypes[annos.dtypes == "object"].index)
    logger.info(f"Changing dtype of categorical columns {cols_to_replace}")
    for col in cols_to_replace:
        try:
            annos[col] = annos[col].astype(float)
        except ValueError:  # Catch explicit exception for type conversion
            try:
                annos[col] = annos[col].replace(np.nan, "-")
            except (TypeError, ValueError) as e:  # Catch specific exceptions
                logger.warning(f"{col} couldn't be changed: {e}")
    return annos


def _prep_vep_annos(
    vep_anno_file: str,
    gdata,
    id_col_vep: str = "#Uploaded_variation",
    cols_to_drop=None,
    dummy_consequence: bool = True,
 ) -> pd.DataFrame:
    """Add VEP annotations to gdata

    Parameters
    ----------
    vep_anno_file : str
        Path to the VEP annotation file (e.g., output from run_vep).
    gdata : object
        Object containing genomic data with `var.index` as the list of variants to subset.
    id_col_vep : str, optional
        Column name in the VEP file used for variant IDs, by default "#Uploaded_variation".
    cols_to_drop : list, optional
        List of columns to remove from the final annotations, by default ["Allele", "Feature_type", "Location"].
    dummy_consequence : bool, optional
        If True, one-hot encodes the "Consequence" column into multiple binary columns, by default True.

    Returns
    -------
    pd.DataFrame
        A processed DataFrame with formatted VEP annotations.
    """
    # Define the required identifier columns
    if cols_to_drop is None:
        cols_to_drop = ["Allele", "Feature_type", "Location"]
    unique_identifier_cols = [AAnn.index, AAnn.gene_id, AAnn.feature_id]

    # Read VEP annotation file
    logger.info(f"Reading annotation file {vep_anno_file}")
    annos = pd.read_csv(vep_anno_file, sep="\t", skiprows=_get_vep_start_row(vep_anno_file))

    logger.info("Annotation file loaded")

    # annos[id_col_vep] = annos[id_col_vep].str.replace("/", "_")
    annos = annos.rename(
        columns={
            id_col_vep: AAnn.index,
            "Gene": AAnn.gene_id,
            "Feature": AAnn.feature_id,
        }
    )

    logger.info(f"Annotation columns: {list(annos.columns)}")

    # subset to make processing faster
    vars_to_keep = list(set(annos[AAnn.index]).intersection(gdata.var.index))
    annos = annos.set_index(AAnn.index).loc[vars_to_keep].reset_index()

    # Replace missing values and split the variant identifier into individual columns
    annos.replace("-", np.nan, inplace=True)

    # Verify that unique identifier cols are chosen correctly
    assert len(annos[unique_identifier_cols].drop_duplicates()) == len(annos)

    # Determine columns to keep
    columns_to_keep = set(unique_identifier_cols).union(set(annos.columns)) - set(cols_to_drop)
    anno_cols = set(columns_to_keep) - set(unique_identifier_cols)

    # Define column order
    col_order = [*unique_identifier_cols, *anno_cols]

    # Optionally, create dummy variables for the "Consequence" column
    if dummy_consequence:
        dummies = annos["Consequence"].str.get_dummies(",").add_prefix("Consequence_")
        dummy_cols = dummies.columns
        anno_cols = anno_cols - {"Consequence"}
        col_order = [*unique_identifier_cols, *dummy_cols, *anno_cols]
        annos[dummy_cols] = dummies
    else:
        col_order = [*unique_identifier_cols, *anno_cols]

    # Reorder columns and return processed DataFrame
    annos = annos[col_order]
    # change dtyps to numeric where possible
    annos = _change_col_dtype(annos)

    return annos


def add_vep_annos_to_gdata(
    vep_anno_file: str,
    gdata,
    id_col_vep: str = "#Uploaded_variation",
    cols_to_drop=None,
    dummy_consequence: bool = True,
) -> object:
    """
    Add VEP annotations to a gdata object.

    Parameters
    ----------
    vep_anno_file : str
        Path to the VEP annotation file (e.g., output from run_vep).
    gdata : object
        Object representing genomic data to which the annotations will be added.
    id_col_vep : str, optional
        Column name in the VEP file used for variant IDs, by default "#Uploaded_variation".
    cols_to_drop : list, optional
        List of columns to drop from the annotations, by default ["Allele", "Feature_type", "Location"].
    dummy_consequence : bool, optional
        If True, one-hot encodes the "Consequence" column into multiple binary columns, by default True.

    Returns
    -------
    object
        The updated gdata object with VEP annotations added as `uns["annotation_vep"]`.
    """
    if cols_to_drop is None:
        cols_to_drop = ["Allele", "Feature_type", "Location"]
    logger.info("Preparing VEP annotations for addition to gdata")
    # Process the VEP annotations
    vep_data = _prep_vep_annos(vep_anno_file, gdata, id_col_vep, cols_to_drop, dummy_consequence)
    # Subset annotations to match the variants in gdata

    vep_data = gdata.var.reset_index()[[AAnn.index]].merge(vep_data, how="left", on=AAnn.index)
    vep_data.set_index([AAnn.index, AAnn.gene_id, AAnn.feature_id], inplace=True)
    assert vep_data.index.is_unique
    missing_vars = vep_data[vep_data.isna().all(axis=1)]
    if len(missing_vars) > 0:
        logger.warning(f"VEP annotation missing for {len(missing_vars)}")
    # Add processed annotations to gdata
    gdata.uns[f"{AAnn.name_prefix}_{AAnn.vep}"] = vep_data
    logger.info("VEP annotations added to gdata")
    return gdata


def combine_annotations(
    gdata,
    keys=None,
    unique_identifier_cols=None,
):
    """
    Combine multiple annotation datasets into a single unified dataset.

    Parameters
    ----------
    gdata : object
        The genomic data object containing annotations stored in `uns` under specific keys.
    keys : list, optional
        List of annotation keys to combine, by default ["vep"].
        These keys correspond to the annotations stored in `gdata.uns`, with prefixes like `variant_annotation_key}`.
    unique_identifier_cols : list, optional
        List of columns that uniquely identify a variant-context pair, by default
        [AAnn.index, AAnn.gene_id, AAnn.feature_id].

    Returns
    -------
    None
        Modifies the `gdata` object in place by adding the combined annotations under the key `variant_annotation`.

    Notes
    -----
    - The function ensures that all unique identifier columns are present in each annotation set.
    - Performs an outer join across all specified annotations based on unique identifiers.
    - Verifies that no annotation columns are duplicated in the resulting dataset.
    - Verifies that the number of unique variant-context combinations remains consistent after merging.

    Raises
    ------
    AssertionError
        If any of the following checks fail:
        - The provided `keys` are a subset of the allowed annotation sources (currently only "vep").
        - Unique identifier columns are present in each annotation dataset.
        - No duplicate annotation columns exist in the combined dataset.
        - The number of unique variant-context combinations is consistent post-merge.

    Examples
    --------
    >>> combine_annotations(gdata, keys=["vep"])
    >>> print(gdata["variant_annotation"])
    # Outputs the combined annotations stored in gdata under the `variant_annotation` key.
    """
    if unique_identifier_cols is None:
        unique_identifier_cols = [AAnn.index, AAnn.gene_id, AAnn.feature_id]
    if keys is None:
        keys = ["VEP"]
    logger.warning("Function still under development until it can be tested with other annotations")

    allowed_keys = [AAnn.vep]  # update once snpeff and favor are implemented as well
    assert set(keys).issubset(allowed_keys)

    combined_annotation_cols = []
    is_first_annotation = True
    for key in keys:
        this_annotations = gdata.uns[f"{AAnn.name_prefix}_{key}"].reset_index().set_index(unique_identifier_cols)

        annotation_cols = this_annotations.columns
        combined_annotation_cols = combined_annotation_cols + list(annotation_cols)

        # merge annotations (outer join)
        if is_first_annotation:
            is_first_annotation = False
            combined_annotations = this_annotations
            unique_contexts = this_annotations.index
        else:
            combined_annotations = combined_annotations.join(this_annotations, on=unique_identifier_cols, how="outer")
            unique_contexts = pd.concat([unique_contexts, this_annotations.index])

    # check that no annotation columns are duplicated in the data frames
    assert len(set(combined_annotation_cols)) == len(combined_annotation_cols), "Duplicate annotation columns detected."

    # check that number of unique variant-context in combined object is correct
    assert len(combined_annotations) == len(
        unique_contexts.drop_duplicates()
    ), "Mismatch in unique variant-context combinations after merging."

    gdata.uns[AAnn.name_prefix] = combined_annotations


# return ",".join(x.unique().astype(str))  # Fallba
def custom_agg(x, agg_type):
    if agg_type == "unique_list_max":
        if x.dtype == "object":  # Check if column is of string type
            return ",".join(x.unique().astype(str))  # Unique values as comma-separated string
        elif pd.api.types.is_numeric_dtype(x):  # Check if column is numeric
            return x.max()  # Aggregate using max value
        else:
            return ",".join(x.unique().astype(str))  # Fallback for other types
    elif agg_type == "list":
        return list(x)  # Simply aggregate into a list
    elif agg_type == "str":
        return ",".join(x.astype(str))  # Aggregate into a comma-separated string
    else:
        raise ValueError(f"Unknown aggregation type: {agg_type}")


def aggregate_annotations_for_varm(
    gdata,
    annotation_key,
    agg_type: str = "unique_list_max",
    return_data: bool = False,
):
    """
    Aggregates a DataFrame containing variant annotations based on the specified aggregation type such that there is only row per variant id. This means that annotations are aggregated across different gene/transcript contexts

    Parameters
    ----------
    gdata : object
        The genomic data object containing annotations stored in `uns` under specific keys.
    annotation_key : str
        Key to access the annotations within `gdata.uns`. The annotations are expected to be stored as a pandas DataFrame.
    agg_type : str, optional
        Aggregation type to determine how annotation values are combined. Options are:
            - "unique_list_max": Unique string values are aggregated into a comma-separated string,
                                 and numeric columns are aggregated by their maximum value.
            - "list": Aggregates all values into a list, preserving duplicates.
            - "str": Aggregates all values into a single comma-separated string.
            - "first": Drops duplicates and keeps only the first occurrence for each variant-context pair.
        Default is "unique_list_max".
    return_data : bool, optional
        If True, the aggregated DataFrame is returned in addition to modifying the `gdata` object.
        Default is False.

    Returns
    -------
    pd.DataFrame, optional
        The aggregated DataFrame is returned if `return_data` is True. Otherwise, the function writes the
        aggregated annotations to gdata.varm["variant_annotation"].

    Examples
    --------
    >>> aggregate_annotations(gdata, "variant_annotation_vep",
                            agg_type = "unique_list_max",
                            debug = True)

    """
    # Extract DataFrame
    anno_df = gdata.uns[annotation_key].reset_index()
    # Validate aggregation type
    allowed_agg_types = ["first", "unique_list_max", "list", "str"]
    if agg_type not in allowed_agg_types:
        raise ValueError(f"Invalid agg_type '{agg_type}'. Allowed types are: {allowed_agg_types}")

    logger.info(f"Aggregating using method: {agg_type}")

    # Handle "first" agg_type
    if agg_type == "first":
        aggregated_df = anno_df.drop_duplicates(subset=AAnn.index, keep="first").set_index(AAnn.index)

    else:
        # Identify columns to aggregate
        col_order = anno_df.columns.difference([AAnn.index]).tolist()
        cols_with_multiple_values = anno_df.groupby(AAnn.index).nunique().max().loc[lambda x: x > 1].index
        if len(cols_with_multiple_values) == 0:
            logger.info("No columns to aggregate")
            aggregated_df = anno_df.set_index(AAnn.index)
        else:
            logger.info(f"Columns to aggregate: {list(cols_with_multiple_values)}")

            # Aggregate columns with differing values
            aggregated_df = (
                anno_df[[AAnn.index, *cols_with_multiple_values]]
                .groupby(AAnn.index)
                .agg(lambda x: custom_agg(x, agg_type=agg_type))
                # .agg(custom_agg, agg_type=agg_type))
            )

            # Keep columns that do not require aggregation
            cols_to_keep = [
                col for col in list(anno_df.columns.difference(cols_with_multiple_values)) if col != AAnn.index
            ]
            # Keep the first occurrence of each unique AAnn.index in cols_to_keep.
            # This is necessary because cols_to_keep may contain rows with combinations of [unique_value, NA] for the same AAnn.index.
            # In such cases, both rows would be kept, but we only want the first one (without NAs).
            unique_cols_df = (
                anno_df[[AAnn.index, *cols_to_keep]]
                .drop_duplicates(subset=AAnn.index, keep="first")
                .set_index(AAnn.index)
            )

            # Validate and merge results
            if len(unique_cols_df) != len(aggregated_df):
                raise ValueError("Mismatch in row counts after aggregation. Check your input data.")

            aggregated_df = aggregated_df.join(unique_cols_df, how="left", validate="1:1").reindex(columns=col_order)

    aggregated_df = aggregated_df.loc[gdata.var.index]
    gdata.varm[AAnn.name_prefix] = aggregated_df

    if return_data:
        return aggregated_df
<|MERGE_RESOLUTION|>--- conflicted
+++ resolved
@@ -26,22 +26,14 @@
 logger = logging.getLogger(__name__)
 
 Chromosome = Literal[1, 2, 3, 4, 5, 6, 7, 8, 9, 10, 11, 12, 13, 14, 15, 16, 17, 18, 19, 20, 21, 22]
-<<<<<<< HEAD
 Chromosome_str = Literal[1, 2, 3, 4, 5, 6, 7, 8, 9, 10, 11, 12, 13, 14, 15, 16, 17, 18, 19, 20, 21, 22]
 
-import sys
-=======
-
->>>>>>> 0aa3b723
 
 DEFAULT_EXTENSION = ".yaml"
 
 
 def resolve_config_path(name_or_path):
-<<<<<<< HEAD
     name_or_path = str(name_or_path)
-=======
->>>>>>> 0aa3b723
     if os.path.isfile(name_or_path):
         return name_or_path
 
@@ -55,40 +47,15 @@
 
 
 def run_snpeff(
-<<<<<<< HEAD
-    command: str = "snpeff",
+    command: str = "snpEff",
     genome_assembly: str = "GRCh38.104",
     input_vcf: str = "variants.vcf",
-    output: str = "variant_vep_annotated.txt",
-=======
-    command: str = "snpEff",
-    genome_assembly: str = "GRCh37.75",
-    input_vcf: str = "variants.vcf",
     output: str = "variants_snpeff_annotated.txt",
->>>>>>> 0aa3b723
     return_annos: bool = True,
     **kwargs,
 ):
     """
     Annotates variants using the SnpEff command-line tool.
-<<<<<<< HEAD
-
-    Requires SnpEff to be installed and a valid genome database to be specified in the config. If you choose to install Snpeff via conda, the command should be snpeff; If you choose to install Snpeff via java .ar download, this should be the path to the snpeff jar file, e.g. java -Xmx8g -jar /opt/miniconda3/envs/ENV_NAME/share/snpeff-5.2-1/snpEff.jar
-
-    Parameters
-    ----------
-    input_vcf : str, optional
-        Path to the input VCF file containing variants to annotate. Defaults to "variants.vcf".
-    output : str, optional
-        Path to the file where the annotated variants will be written. Defaults to "variant_vep_annotated.txt".
-    return_annos : bool, optional
-        Whether to return the annotations as a Pandas DataFrame after writing them to disk.
-        Defaults to False.
-    **kwargs : dict
-        Additional keyword arguments to be passed as command-line options to SnpEff.
-        These are formatted as --key value.
-
-=======
 
     Requires SnpEff to be installed and a valid genome database to be specified in the config. If you choose to install Snpeff via conda, the command should be snpeff; If you choose to install Snpeff via java .ar download, this should be the path to the snpeff jar file, e.g. java -Xmx8g -jar /opt/miniconda3/envs/ENV_NAME/share/snpeff-5.2-1/snpEff.jar
 
@@ -105,7 +72,6 @@
         Additional keyword arguments to be passed as command-line options to SnpEff.
         These are formatted as --key value.
 
->>>>>>> 0aa3b723
     Returns
     -------
     None or pandas.DataFrame
@@ -114,12 +80,8 @@
     """
     env = os.environ.copy()
     env["_JAVA_OPTIONS"] = "-Xmx8g"
-<<<<<<< HEAD
     output = str(output)
     
-=======
-
->>>>>>> 0aa3b723
     cmd = [command, genome_assembly, input_vcf]
 
     for key, value in kwargs.items():
@@ -152,13 +114,8 @@
             cleaned_chunks.append(cleaned_chunk)
         return cleaned_chunks
 
-<<<<<<< HEAD
-    annos = annos.rename(columns={"ID": "snp_id"})
-    annos = annos[["snp_id", "INFO"]]
-=======
     annos = annos.rename(columns={"ID": AAnn.index})
     annos = annos[[AAnn.index, "INFO"]]
->>>>>>> 0aa3b723
     annos["info_chunks"] = annos["INFO"].apply(chunk_info)
 
     annos_exploded = annos.explode("info_chunks", ignore_index=True)
@@ -183,11 +140,7 @@
     ]
     info_df = pd.DataFrame(annos_exploded["info_chunks"].tolist(), columns=columns)
 
-<<<<<<< HEAD
-    annos = pd.concat([annos_exploded[["snp_id"]].reset_index(drop=True), info_df], axis=1)
-=======
     annos = pd.concat([annos_exploded[[AAnn.index]].reset_index(drop=True), info_df], axis=1)
->>>>>>> 0aa3b723
 
     annos.to_csv(output)
 
@@ -195,7 +148,6 @@
         return annos
 
 
-<<<<<<< HEAD
 def _download_favor(URLs: pd.DataFrame = None, chromosome: Chromosome | list[Chromosome] | None = None, database_dir: str =None):
     URL = URLs.loc[URLs["chr"] == chromosome, "URL"].values[0]
 
@@ -222,36 +174,14 @@
         config = yaml.safe_load(f)
 
     urls_dict = config["favor"][version]
-    URLs = pd.DataFrame({"chr": list(map(int, urls_dict.keys())), "URL": list(urls_dict.values())})
-    return URLs
-
-
-=======
-def _download_favor(URLs: pd.DataFrame = None, chromosome: Chromosome | list[Chromosome] | None = None):
-    URL = URLs.loc[URLs["chr"] == chromosome, "URL"].values[0]
-
-    subprocess.Popen(["wget", "--progress=bar:force:noscroll", URL], stdout=sys.stdout, stderr=sys.stderr)
-    file_id = re.search(r"(\d+)", URL).group(1)
-    subprocess.Popen(["tar", "-xvf", file_id], stdout=subprocess.PIPE, stderr=subprocess.PIPE)
-
-
-def load_favor_urls(config_file: str, version: Literal["essential", "full"]) -> pd.DataFrame:
-    logger.info(f"using config {config_file}")
-    config_file = resolve_config_path(config_file)
-    with open(config_file) as f:
-        config = yaml.safe_load(f)
-
-    urls_dict = config["favor"][version]
     URLs = pd.DataFrame({"chr": list(map(str, urls_dict.keys())), "URL": list(urls_dict.values())})
     return URLs
 
 
->>>>>>> 0aa3b723
 def download_favor(
     version: Literal["essential", "full"] = "essential",
     chromosome: Chromosome | list[Chromosome] | None = None,
     config_file: str = "../configs/favor.yaml",
-<<<<<<< HEAD
     database_dir: str = None
 ):
     logger.info(f"Using config: {config_file}")
@@ -261,40 +191,11 @@
 
 def run_favor(
     config_file: str = "../configs/favor.yaml",
-=======
-):
-    logger.info(f"Using config: {config_file}")
-    URLs = load_favor_urls(config_file=config_file, version=version)
-    _download_favor(URLs=URLs, chromosome=chromosome)
-
-
-def run_favor(
->>>>>>> 0aa3b723
     database_dir: str = None,
     version: Literal["essential", "full"] = "essential",
     G=None,
     output: str = None,
     return_annos: bool = True,
-<<<<<<< HEAD
-):
-    """
-    Annotates variants using the FAVOR database from within Python
-
-    Requires access to FAVOR CSV databases either locally or via automatic download.
-
-    Parameters
-    ----------
-    G : anndata.AnnData, optional
-        AnnData object with a .var DataFrame containing variant information, including
-        'chrom', 'pos', 'a0', and 'a1' columns. Required for chromosome-wise annotation.
-    output : str, optional
-        File where annotated variants will be saved. Defaults to "variant_vep_annotated.txt".
-    return_annos : bool, optional
-        Whether to return the annotations as a Pandas DataFrame after writing them to disk.
-        Defaults to False.
-
-=======
-    config_file="../configs/favor.yaml",
 ):
     """
     Annotates variants using the FAVOR database from within Python
@@ -310,7 +211,6 @@
         Whether to return the annotations as a Pandas DataFrame after writing them to disk.
         Defaults to False.
 
->>>>>>> 0aa3b723
     Returns
     -------
     None or pandas.DataFrame
@@ -319,7 +219,6 @@
     """
     if output is None and not return_annos:
         raise ValueError("Please provide an output file name or set return_annos to True.")
-<<<<<<< HEAD
 
     if database_dir is None:
         database_dir = os.path.expanduser("~/favor_database/")
@@ -341,40 +240,6 @@
             else:
                 database = pl.concat([pl.scan_csv(path) for path in glob.glob(os.path.join(database_dir, "n/holystore01/LABS/xlin/Lab/xihao_zilin/FAVORDB", f"chr{chromosome}_*.csv"))])
 
-            database = database.drop(["chromosome", "position", "ref_vcf", "alt_vcf"])
-
-            snp_df = pl.LazyFrame(
-                {
-                    "variant_vcf": G_var_chrom["chrom"]
-                    .astype(str)
-                    .str.cat([G_var_chrom["pos"].astype(str), G_var_chrom["a0"], G_var_chrom["a1"]], sep="-")
-                }
-            )
-
-            result_chrom = snp_df.join(database, on="variant_vcf", how="left")
-            annos.append(result_chrom.collect())
-
-    annos = pl.concat(annos)
-    annos = annos.rename({"variant_vcf": "snp_id"})
-
-    annos = annos.with_columns(pl.col("snp_id").str.replace_all("-", "_").alias("snp_id"))
-    if output:
-        annos.write_csv(output)
-=======
-
-    if database_dir is None:
-        database_dir = Path.home() / "n/holystore01/LABS/xlin/Lab/xihao_zilin/FAVORDB"
-
-    annos = []
-    for chromosome in np.unique(G.var["chrom"]):
-        if len(glob.glob(os.path.join(database_dir, f"chr{chromosome}_*.csv"))) == 0:
-            logger.info(f"Favor database for chromosome {chromosome} not found. Downloading...")
-            download_favor(version=version, chromosome=chromosome, config_file=config_file)
-
-        G_var_chrom = G.var[G.var["chrom"] == chromosome]
-
-        database = pl.concat([pl.scan_csv(path) for path in glob.glob(f"{database_dir}/chr{chromosome}_*.csv")])
-
         database = database.drop(["chromosome", "position", "ref_vcf", "alt_vcf"])
 
         snp_df = pl.LazyFrame(
@@ -389,12 +254,11 @@
         annos.append(result_chrom.collect())
 
     annos = pl.concat(annos)
-    annos = annos.rename({"variant_vcf": AAnn.index})
-    annos[AAnn.index].apply(lambda x: x.replace("-", "_"))
-    annos = annos.with_columns(pl.col(AAnn.index).str.replace_all("-", "_").alias(AAnn.index))
+    annos = annos.rename({"variant_vcf": "snp_id"})
+
+    annos = annos.with_columns(pl.col("snp_id").str.replace_all("-", "_").alias("snp_id"))
     if output:
-        annos.to_csv(output)
->>>>>>> 0aa3b723
+        annos.write_csv(output)
 
     if return_annos:
         return annos
@@ -403,11 +267,7 @@
 def run_vep(
     config_file: str = "../configs/vep.yaml",
     input_vcf: str = "variants.vcf",
-<<<<<<< HEAD
-    output: str = "variant_vep_annotated.txt",
-=======
     output: str = "variants_vep_annotated.txt",
->>>>>>> 0aa3b723
     return_annos: bool = True,
     **kwargs,
 ):
@@ -440,7 +300,7 @@
     offline = config.get("offline", False)
 
     base_cmd = [
-        config["vep_command"],
+        "vep",
         "--input_file",
         str(input_vcf),
         "--output_file",
