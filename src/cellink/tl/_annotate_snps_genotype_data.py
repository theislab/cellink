import logging
import os
import subprocess
import sys
from pathlib import Path

import numpy as np
import pandas as pd
import yaml

<<<<<<< HEAD
from cellink._core.annotation import AAnn, VAnn
=======
from cellink._core.data_fields import VAnn
>>>>>>> 2ce2a738
from cellink.tl.utils import (
    _get_vep_start_row,
)

logging.basicConfig(
    format="[%(asctime)s] %(levelname)s:%(name)s: %(message)s",
    level=logging.INFO,
    stream=sys.stdout,
)

logger = logging.getLogger(__name__)


def setup_snpeff():
    """
    Downloads and sets up the SnpEff tool in the 'deps' directory.

    This function creates a directory called 'deps', downloads the latest version
    of SnpEff from SourceForge, and extracts the contents. It ensures that the
    required tool is available for genome annotation tasks.
    """
    os.makedirs("deps", exist_ok=True)
    subprocess.run(
        [
            "wget",
            "http://sourceforge.net/projects/snpeff/files/snpEff_latest_core.zip",
            "-O",
            "deps/snpEff_latest_core.zip",
        ],
        check=True,
    )
    os.chdir("deps")
    subprocess.run(["unzip", "snpEff_latest_core.zip"], check=True)
    os.chdir("../")


def run_annotation_with_snpeff(vcf_input: str, vcf_output: str, genome: str = "GRCh37.75"):
    """
    Runs genome annotation using the SnpEff tool.

    This function uses the SnpEff tool to annotate a given VCF file with the specified
    genome database. The annotated output is saved to the specified output file.

    Args:
        vcf_input (str): Path to the input VCF file to be annotated.
        vcf_output (str): Path to the output file where the annotated VCF will be saved.
        genome (str): Genome version to be used for annotation (default: "GRCh37.75").
                      Ensure this genome is supported by SnpEff.
    """
    snpeff_path = "./deps/snpEff/snpEff.jar"

    subprocess.run(
        ["java", "-Xmx8g", "-jar", snpeff_path, genome, vcf_input],
        stdout=open(vcf_output, "w"),
        check=True,
    )


def _write_variants_to_vcf(variants, out_file):
    # TODO add check for if file allready exists
    logger.info(f"Writing variants to {out_file}")
    with open(out_file, "w") as f:
        # Write the VCF header
        f.write("##fileformat=VCFv4.0\n")
        f.write("#CHROM\tPOS\tID\tREF\tALT\tQUAL\tFILTER\tINFO\n")

        # Write each variant without ID, QUAL, FILTER, or INFO
        for row in variants:
            chrom, pos, ref, alt = row.split("_")
            vcf_row = f"{chrom}\t{pos}\t.\t{ref}\t{alt}\t.\t.\t.\n"
            f.write(vcf_row)


def write_variants_to_vcf(gdata, out_file="variants.vcf"):
    """Write unique variants from gdata to vcf file for annotation

    Parameters
    ----------
    gdata : gdata
        gdata object
    out_file : str, optional
        output file. By default "variants.vcf"
    """
    all_variants = list(gdata.var.index)
    logger.info(f"number of variants to annotate: {len(all_variants)}")
    # TODO allow subsetting of variants
    _write_variants_to_vcf(all_variants, out_file)


def run_vep(
    config_file,
    input_vcf="variants.vcf",
    output="variant_vep_annotated.txt",
    return_annos=False,
):
    """Calls the VEP command line tool from within python

    Requires VEP to be installed (Tested with VEP v108)

    Parameters
    ----------
    config_file : _type_
        config file specifying VEP paths as in example/config.yaml
    input_vcf : str, optional
        VCF with variants to annotate. By default "variants.vcf"
    output : str, optional
       File where VEP writes the annotated variants by default "variant_vep_annotated.txt"
    return_annos : bool, optional
        Should the written annotations be loaded into memory.by default False

    Returns
    -------
    None if return_annos=False else the written annotations loaded into a Pandas Data Frame
    """
    # TODO: make VEP options more modular
    logger.info("using config {config_file}")
    with open(config_file) as f:
        config = yaml.safe_load(f)

    input_fasta = config["input_fasta"]
    vep_dir = config["vep_dir"]
    vep_plugin_dir = config.get("vep_plugin_dir", f"{vep_dir}/Plugins/")
    vep_nfork = config.get("vep_nfork", 5)  # TODO

    genome_assembly = config["genome_assembly"]
    cadd_dir = config.get("cadd_dir", None)

    if cadd_dir is not None:
        cadd_dir = Path(cadd_dir) / genome_assembly
        CADD_WGS_SNV = f"{cadd_dir}/whole_genome_SNVs.tsv.gz"
        CADD_INDEL = {
            "GRCh37": f"{cadd_dir}/InDels.tsv.gz",
            "GRCh38": f"{cadd_dir}/gnomad.genomes.r3.0.indel.tsv.gz",  # TODO check if this was just sth cluster specific
        }[genome_assembly]
        cadd_cmd = f"--plugin CADD,{CADD_WGS_SNV},{CADD_INDEL}"
    else:
        cadd_cmd = ""
    params_af = "--af_gnomade"
    params_offline = "--offline"
    params_cache = "--cache"
    params_dir_cache = f"--dir_cache {vep_dir}"
    species = "homo_sapiens"
    vep_input_format = "vcf"

    cmd = " ".join(
        [
            "vep",
            "--input_file",
            f"{input_vcf}",
            "--output_file",
            f"{output}",
            "--species",
            str(species),
            "--assembly",
            str(genome_assembly),
            "--format",
            str(vep_input_format),
            f"{params_af}",
            f"{params_offline}",
            f"{params_cache}",
            f"{params_dir_cache}",
            "--dir_plugins",
            str(vep_plugin_dir),
            "--fork",
            str(vep_nfork),
            "--fasta",
            f"{input_fasta}",
            "--tab",
            "--total_length",
            "--no_escape",
            "--polyphen s",
            "--sift s",
            "--canonical",
            "--protein",
            "--biotype",
            "--force_overwrite",
            "--no_stats",
            "--per_gene",
            "--check_existing",
            f"{cadd_cmd}",
            "--plugin TSSDistance",
            "--pick_order biotype,canonical,appris,tsl,ccds,rank,length,ensembl,refseq",
        ]
    )

    logger.info(f"running VEP command {cmd}")
    try:
        result = subprocess.run(cmd, capture_output=True, text=True, check=True, shell=True)
        logger.info("VEP ran successfully!")
        logger.info("Output:\n", result.stdout)  # Standard output of the command
    except subprocess.CalledProcessError as e:
        logger.error(f"Error running VEP: {e}")
        logger.error(f"Error output:\n{e.stderr}")  # Standard error message if command fails

    if return_annos:
        annos = pd.read_csv(output, sep="\t", skiprows=_get_vep_start_row(output))
        return annos


def _change_col_dtype(annos):
    cols_to_replace = list(annos.dtypes[annos.dtypes == "object"].index)
    logger.info(f"Changing dtype of categorical columns {cols_to_replace}")
    for col in cols_to_replace:
        try:
            annos[col] = annos[col].astype(float)
        except:  # TODO: please catch explicit exception
            try:
                annos[col] = annos[col].replace(np.nan, "-")
            except:  # TODO: please catch explicit exception
                logger.warning(f"{col} couldn't be changed")
    return annos


def _prep_vep_annos(
    vep_anno_file: str,
    gdata,
<<<<<<< HEAD
    id_col_vep: str = "#Uploaded_variation",
    cols_to_drop: list = ["Allele", "Feature_type", "Location"],
    dummy_consequence: bool = True,
) -> pd.DataFrame:
    """
    Prepare VEP annotations by processing and formatting data from the input file.
=======
    id_col="#Uploaded_variation",
    id_col_new=VAnn.index,
    cols_to_explode=("Consequence",),
    cols_to_dummy=("Consequence",),
):
    """Add VEP annotations to gdata
>>>>>>> 2ce2a738

    Parameters
    ----------
    vep_anno_file : str
        Path to the VEP annotation file (e.g., output from run_vep).
    gdata : object
        Object containing genomic data with `var.index` as the list of variants to subset.
    id_col_vep : str, optional
        Column name in the VEP file used for variant IDs, by default "#Uploaded_variation".
    cols_to_drop : list, optional
        List of columns to remove from the final annotations, by default ["Allele", "Feature_type", "Location"].
    dummy_consequence : bool, optional
        If True, one-hot encodes the "Consequence" column into multiple binary columns, by default True.

    Returns
    -------
    pd.DataFrame
        A processed DataFrame with formatted VEP annotations.
    """
    # Define the required identifier columns
    id_cols = [VAnn.chrom, VAnn.pos, VAnn.a0, VAnn.a1]
    unique_identifier_cols = [*id_cols, AAnn.gene_id, AAnn.feature_id]

    # Read VEP annotation file
    logger.info(f"Reading annotation file {vep_anno_file}")
    annos = pd.read_csv(vep_anno_file, sep="\t", skiprows=_get_vep_start_row(vep_anno_file))

    logger.info("Annotation file loaded")

    annos[id_col_vep] = annos[id_col_vep].str.replace("/", "_")
    annos = annos.rename(
        columns={
            id_col_vep: AAnn.index,
            "Gene": AAnn.gene_id,
            "Feature": AAnn.feature_id,
        }
    )

    logger.info(f"Annotation columns: {list(annos.columns)}")

    # subset to make processing faster
    vars_to_keep = list(set(annos[AAnn.index]).intersection(gdata.var.index))
    annos = annos.set_index(AAnn.index).loc[vars_to_keep].reset_index()

    # Replace missing values and split the variant identifier into individual columns
    annos.replace("-", np.nan, inplace=True)
    annos[id_cols] = annos[AAnn.index].str.split("_", expand=True)
    annos = annos.set_index(AAnn.index)

    # Verify that unique identifier cols are chosen correctly
    assert len(annos[unique_identifier_cols].drop_duplicates()) == len(annos)
    # Determine columns to keep
    columns_to_keep = set(unique_identifier_cols).union(set(annos.columns)) - set(cols_to_drop)
    anno_cols = set(columns_to_keep) - set(unique_identifier_cols)

    # Define column order
    col_order = [*unique_identifier_cols, *anno_cols]

    # Optionally, create dummy variables for the "Consequence" column
    if dummy_consequence:
        dummies = annos["Consequence"].str.get_dummies(",").add_prefix("Consequence_")
        dummy_cols = dummies.columns
        anno_cols = anno_cols - {"Consequence"}
        col_order = [*unique_identifier_cols, *dummy_cols, *anno_cols]
        annos[dummy_cols] = dummies
    else:
        col_order = [*unique_identifier_cols, *anno_cols]

    # Reorder columns and return processed DataFrame
    annos = annos[col_order]

    # change dtyps to numeric where possible
    annos = _change_col_dtype(annos)
    return annos


def add_vep_annos_to_gdata(
    vep_anno_file: str,
    gdata,
    id_col_vep: str = "#Uploaded_variation",
    cols_to_drop: list = ["Allele", "Feature_type", "Location"],
    dummy_consequence: bool = True,
) -> object:
    """
    Add VEP annotations to a gdata object.

    Parameters
    ----------
    vep_anno_file : str
        Path to the VEP annotation file (e.g., output from run_vep).
    gdata : object
        Object representing genomic data to which the annotations will be added.
    id_col_vep : str, optional
        Column name in the VEP file used for variant IDs, by default "#Uploaded_variation".
    cols_to_drop : list, optional
        List of columns to drop from the annotations, by default ["Allele", "Feature_type", "Location"].
    dummy_consequence : bool, optional
        If True, one-hot encodes the "Consequence" column into multiple binary columns, by default True.

    Returns
    -------
    object
        The updated gdata object with VEP annotations added as `uns["annotation_vep"]`.
    """
    logger.info("Preparing VEP annotations for addition to gdata")
    # Process the VEP annotations
    vep_data = _prep_vep_annos(vep_anno_file, gdata, id_col_vep, cols_to_drop, dummy_consequence)
    # Subset annotations to match the variants in gdata
    vep_data = pd.DataFrame(index=gdata.var.index).join(vep_data, how="left")
    missing_vars = nan_rows = vep_data[vep_data.isna().all(axis=1)]
    if len(missing_vars) > 0:
        logger.warning(f"VEP annotation missing for {len(missing_vars)}")
    # Add processed annotations to gdata
    gdata.uns[f"{AAnn.name_prefix}_{AAnn.vep}"] = vep_data
    logger.info("VEP annotations added to gdata")
    return gdata


def combine_annotations(
    gdata,
    keys: list = ["vep"],
    unique_identifier_cols=[
        VAnn.chrom,
        VAnn.pos,
        VAnn.a0,
        VAnn.a1,
        AAnn.gene_id,
        AAnn.feature_id,
    ],
):
    """
    Combine multiple annotation datasets into a single unified dataset.

    Parameters
    ----------
    gdata : object
        The genomic data object containing annotations stored in `uns` under specific keys.
    keys : list, optional
        List of annotation keys to combine, by default ["vep"].
        These keys correspond to the annotations stored in `gdata.uns`, with prefixes like `variant_annotation_key}`.
    unique_identifier_cols : list, optional
        List of columns that uniquely identify a variant-context pair, by default
        [VAnn.chrom, VAnn.pos, VAnn.a0, VAnn.a1, AAnn.gene_id, AAnn.feature_id].

    Returns
    -------
    None
        Modifies the `gdata` object in place by adding the combined annotations under the key `variant_annotation`.

    Notes
    -----
    - The function ensures that all unique identifier columns are present in each annotation set.
    - Performs an outer join across all specified annotations based on unique identifiers.
    - Verifies that no annotation columns are duplicated in the resulting dataset.
    - Verifies that the number of unique variant-context combinations remains consistent after merging.

    Raises
    ------
    AssertionError
        If any of the following checks fail:
        - The provided `keys` are a subset of the allowed annotation sources (currently only "vep").
        - Unique identifier columns are present in each annotation dataset.
        - No duplicate annotation columns exist in the combined dataset.
        - The number of unique variant-context combinations is consistent post-merge.

    Examples
    --------
    >>> combine_annotations(gdata, keys=["vep"])
    >>> print(gdata["variant_annotation"])
    # Outputs the combined annotations stored in gdata under the `variant_annotation` key.
    """
    logger.warning("Function still under development until it can be tested with other annotations")

    allowed_keys = [AAnn.vep]  # update once snpeff and favor are implemented as well
    assert set(keys).issubset(allowed_keys)

    combined_annotation_cols = []
    i = 0
    for key in keys:
        this_annotations = gdata.uns[f"{AAnn.name_prefix}_{key}"]
        columns = this_annotations.columns

        # check that identifer columns are present
        assert set(unique_identifier_cols).issubset(columns), f"Missing unique identifiers in {key} annotations."

        annotation_cols = set(columns) - set(unique_identifier_cols)
        combined_annotation_cols = combined_annotation_cols + list(annotation_cols)

        # merge annotations (outer join)
        if i == 0:
            combined_annotations = this_annotations
            unique_contexts = this_annotations[unique_identifier_cols]
        else:
            combined_annotations = combined_annotations.merge(this_annotations, on=unique_identifier_cols, how="outer")
            unique_contexts = pd.concat([unique_contexts, this_annotations[unique_identifier_cols]])
        i += 1
    # check that no annotation columns are duplicated in the data frames
    assert len(set(combined_annotation_cols)) == len(combined_annotation_cols), "Duplicate annotation columns detected."

    # check that number of unique variant-context in combined object is correct
    assert len(combined_annotations) == len(
        unique_contexts.drop_duplicates()
    ), "Mismatch in unique variant-context combinations after merging."

    gdata.uns[AAnn.name_prefix] = combined_annotations


def custom_agg(x, agg_type):
    if agg_type == "unique_list_max":
        if x.dtype == "object":  # Check if column is of string type
            return ",".join([str(i) for i in x.unique()])  # Unique values as comma-separated string
        elif pd.api.types.is_numeric_dtype(x):  # Check if column is numeric
            return x.max()  # Aggregate using max value
        else:
            return ",".join([str(i) for i in x.unique()])  # Fallback for other types
    elif agg_type == "list":
        return list(x)  # Simply aggregate into a list
    elif agg_type == "str":
        return ",".join([str(i) for i in x])  # Aggregate into a comma-separated string
    else:
        raise ValueError(f"Unknown aggregation type: {agg_type}")


def aggregate_annotations_for_varm(
    gdata,
    annotation_key,
    agg_type: str = "unique_list_max",
    return_data: bool = False,
):
    """
    Aggregates a DataFrame containing variant annotations based on the specified aggregation type such
    that there is only row per variant id. This means that annotations are aggregated across different gene/transcript contexts

    Parameters
    ----------
    gdata : object
        The genomic data object containing annotations stored in `uns` under specific keys.
    annotation_key : str
        Key to access the annotations within `gdata.uns`. The annotations are expected to be stored as a pandas DataFrame.
    agg_type : str, optional
        Aggregation type to determine how annotation values are combined. Options are:
            - "unique_list_max": Unique string values are aggregated into a comma-separated string,
                                 and numeric columns are aggregated by their maximum value.
            - "list": Aggregates all values into a list, preserving duplicates.
            - "str": Aggregates all values into a single comma-separated string.
            - "first": Drops duplicates and keeps only the first occurrence for each variant-context pair.
        Default is "unique_list_max".
    return_data : bool, optional
        If True, the aggregated DataFrame is returned in addition to modifying the `gdata` object.
        Default is False.

    Returns
    -------
    pd.DataFrame, optional
        The aggregated DataFrame is returned if `return_data` is True. Otherwise, the function writes the
        aggregated annotations to gdata.varm["variant_annotation"].

    Examples
    --------
    >>> aggregate_annotations(gdata, "variant_annotation_vep",
                            agg_type = "unique_list_max",
                            debug = True)

    """
    # Extract DataFrame
    anno_df = gdata.uns[annotation_key]

    # Validate aggregation type
    allowed_agg_types = ["first", "unique_list_max", "list", "str"]
    if agg_type not in allowed_agg_types:
        raise ValueError(f"Invalid agg_type '{agg_type}'. Allowed types are: {allowed_agg_types}")

    logger.info(f"Aggregating using method: {agg_type}")

    # Handle "first" agg_type
    if agg_type == "first":
        aggregated_df = anno_df.reset_index().drop_duplicates(subset=AAnn.index, keep="first").set_index(AAnn.index)

    else:
        # Identify columns to aggregate
        col_order = anno_df.columns
        cols_with_multiple_values = anno_df.reset_index().groupby(AAnn.index).nunique().max().loc[lambda x: x > 1].index
        logger.info(f"Columns to aggregate: {list(cols_with_multiple_values)}")

        # Aggregate columns with differing values
        aggregated_df = (
            anno_df[cols_with_multiple_values]
            .reset_index()
            .groupby(AAnn.index)
            .agg(lambda x: custom_agg(x, agg_type=agg_type))
        )

        # Keep columns that do not require aggregation
        cols_to_keep = anno_df.columns.difference(cols_with_multiple_values)
        unique_cols_df = anno_df[cols_to_keep].drop_duplicates()

        # Validate and merge results
        if len(unique_cols_df) != len(aggregated_df):
            raise ValueError("Mismatch in row counts after aggregation. Check your input data.")

        aggregated_df = aggregated_df.join(unique_cols_df, how="left", validate="1:1").reindex(columns=col_order)

    aggregated_df = aggregated_df.loc[gdata.var.index]
    gdata.varm[AAnn.name_prefix] = aggregated_df

    if return_data:
        return aggregated_df<|MERGE_RESOLUTION|>--- conflicted
+++ resolved
@@ -8,11 +8,7 @@
 import pandas as pd
 import yaml
 
-<<<<<<< HEAD
-from cellink._core.annotation import AAnn, VAnn
-=======
 from cellink._core.data_fields import VAnn
->>>>>>> 2ce2a738
 from cellink.tl.utils import (
     _get_vep_start_row,
 )
@@ -49,6 +45,7 @@
     os.chdir("../")
 
 
+
 def run_annotation_with_snpeff(vcf_input: str, vcf_output: str, genome: str = "GRCh37.75"):
     """
     Runs genome annotation using the SnpEff tool.
@@ -69,6 +66,7 @@
         stdout=open(vcf_output, "w"),
         check=True,
     )
+
 
 
 def _write_variants_to_vcf(variants, out_file):
@@ -229,21 +227,12 @@
 def _prep_vep_annos(
     vep_anno_file: str,
     gdata,
-<<<<<<< HEAD
     id_col_vep: str = "#Uploaded_variation",
     cols_to_drop: list = ["Allele", "Feature_type", "Location"],
     dummy_consequence: bool = True,
 ) -> pd.DataFrame:
     """
     Prepare VEP annotations by processing and formatting data from the input file.
-=======
-    id_col="#Uploaded_variation",
-    id_col_new=VAnn.index,
-    cols_to_explode=("Consequence",),
-    cols_to_dummy=("Consequence",),
-):
-    """Add VEP annotations to gdata
->>>>>>> 2ce2a738
 
     Parameters
     ----------
