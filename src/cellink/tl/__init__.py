--- conflicted
+++ resolved
@@ -1,15 +1,8 @@
 from ._annotate_snps_ensembl_rest import get_snp_df
 from ._annotate_snps_genotype_data import (
     add_vep_annos_to_gdata,
-<<<<<<< HEAD
-    # run_annotation_with_favor,
     run_annotation_with_snpeff,
     run_vep,
-    # setup_favor,
-=======
-    run_annotation_with_snpeff,
-    run_vep,
->>>>>>> bcb9d786
     setup_snpeff,
     write_variants_to_vcf,
 )
