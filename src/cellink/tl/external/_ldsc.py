--- conflicted
+++ resolved
@@ -189,7 +189,6 @@
             if result.stderr:
                 logger.warning(result.stderr)
         else:
-<<<<<<< HEAD
             volumes = self._infer_volumes_from_paths(*file_paths)
 
             #container_command = base_command
@@ -198,9 +197,6 @@
                 container_command = str(container_command).replace(str(host_path), str(container_path))
 
             full_command = self._build_container_command(container_command, volumes)
-=======
-            full_command = self._build_container_command(base_command, file_paths)
->>>>>>> d2a448dc
 
             logger.info(f"Executing: {full_command}")
             result = subprocess.run(full_command, shell=True, check=check, capture_output=True, text=True)
