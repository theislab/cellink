--- conflicted
+++ resolved
@@ -8,13 +8,6 @@
 import pandas as pd
 import scanpy as sc
 from anndata import AnnData
-<<<<<<< HEAD
-from rich.console import Console
-from rich.table import Table
-from rich.text import Text
-
-from cellink._core.annotation import DAnn
-=======
 
 if TYPE_CHECKING:
     from mudata import MuData
@@ -26,7 +19,6 @@
 from rich.text import Text
 
 from cellink._core.data_fields import DAnn
->>>>>>> 2ce2a738
 
 logger = logging.getLogger(__name__)
 
@@ -38,15 +30,6 @@
     """Store and manage donor-related data with single-cell readouts.
 
     This class allows donor-level, especially genetic, analysis with single-cell datasets.
-<<<<<<< HEAD
-    It holds AnnData objects for single-cell (C) and genetic (D) data
-
-    Attributes
-    ----------
-        C (AnnData): Cell-level AnnData
-        D (AnnData): Donor-level AnnData (e.g.: GenoAnnData)
-        donor_key (str): Key for donor information in C.obs
-=======
     It holds AnnData objects for donor-level/genetic (G) and single-cell (C) data
 
     Attributes
@@ -54,7 +37,6 @@
         G (AnnData): Donor-level AnnData
         C (AnnData): Cell-level AnnData
         donor_id (str): Key for donor information in C.obs
->>>>>>> 2ce2a738
 
     Returns
     -------
@@ -63,39 +45,6 @@
 
     def __init__(
         self,
-<<<<<<< HEAD
-        C: AnnData,
-        D: AnnData,
-        donor_key: str = DAnn.donor,
-        var_dims_to_sync: list[str] = None,
-    ):
-        if donor_key not in C.obs.columns:
-            raise ValueError(f"'{donor_key}' not found in C.obs")
-        if donor_key not in D.obs.columns and donor_key != D.obs.index.name:
-            raise ValueError(f"'{donor_key}' must be in gdata.obs or set as index")
-        if donor_key != D.obs.index.name:
-            D.obs = D.obs.set_index(donor_key)
-
-        self._var_dims_to_sync = [] if var_dims_to_sync is None else var_dims_to_sync
-        self.donor_key = donor_key
-        self._match_donors(C, D)
-
-    def _match_donors(self, C: AnnData | None = None, D: AnnData | None = None) -> None:
-        if C is None:
-            C = self._C
-        if D is None:
-            D = self._D
-
-        # Get unique sample identifiers from both datasets
-        C_idx = pd.Index(C.obs[self.donor_key].unique())
-        D_idx = D.obs.index
-        keep_donors = D_idx.intersection(C_idx)
-
-        if not keep_donors.equals(D.obs_names):
-            D = D[keep_donors]
-
-        keep_cells = C.obs[self.donor_key].isin(keep_donors)
-=======
         *,
         G: AnnData | MuData,
         C: AnnData | MuData,
@@ -130,29 +79,17 @@
             G = G[keep_donors]
 
         keep_cells = C.obs[self.donor_id].isin(keep_donors)
->>>>>>> 2ce2a738
         if not keep_cells.all():
             C = C[keep_cells]
 
         # Sort cells by donor order
         sorted_cells = C.obs.iloc[
-<<<<<<< HEAD
-            pd.Categorical(C.obs[self.donor_key], categories=keep_donors, ordered=True).argsort()
-=======
             pd.Categorical(C.obs[self.donor_id], categories=keep_donors, ordered=True).argsort()
->>>>>>> 2ce2a738
         ].index
         if not sorted_cells.equals(C.obs_names):
             C = C[sorted_cells]
 
         self._C = C
-<<<<<<< HEAD
-        self._D = D
-
-    def copy(self) -> DonorData:
-        self._C = self._C.copy()
-        self._D = self._D.copy()
-=======
         self._G = G
 
     def copy(self) -> DonorData:
@@ -160,7 +97,6 @@
             self._G = self._G.copy()
         if self._C.is_view:
             self._C = self._C.copy()
->>>>>>> 2ce2a738
         return self
 
     @property
@@ -168,49 +104,6 @@
         return self._C
 
     @C.setter
-<<<<<<< HEAD
-    def C(self, value: AnnData) -> None:
-        if not isinstance(value, AnnData):
-            raise ValueError("C must be an AnnData object")
-        self._C = value
-        self._match_donors()
-
-    @property
-    def D(self) -> AnnData:
-        return self._D
-
-    @D.setter
-    def D(self, value: AnnData) -> None:
-        if not isinstance(value, AnnData):
-            raise ValueError("D must be an AnnData object")
-        self._D = value
-        self._match_donors()
-
-    def __getitem__(self, key):
-        key = key if isinstance(key, tuple) else (key,)
-        if len(key) > 4:
-            raise ValueError(f"Invalid slice length: {len(key)}")
-
-        _D = self.D[key[0]]
-        _C = self.C
-        if len(key) >= 2:
-            _D = _D[:, key[1]]
-        if len(key) >= 3:
-            _C = _C[key[2]]
-        if len(key) == 4:
-            _C = _C[:, key[3]]
-            keys_to_sync = []
-            for key in self._var_dims_to_sync:
-                if key in _D.obsm:
-                    keys_to_sync.append(key)
-                    _D.obsm[key] = _D.obsm[key].loc[:, _C.var.index]
-            self._var_dims_to_sync = keys_to_sync
-
-        return DonorData(_C, _D, self.donor_key, self._var_dims_to_sync)
-
-    def aggregate(
-        self,
-=======
     def C(self, value: AnnData | MuData) -> None:
         if not isinstance(value, AnnData | MuData):
             raise ValueError("C must be an AnnData or MuData object")
@@ -300,7 +193,6 @@
     def aggregate(
         self,
         *,
->>>>>>> 2ce2a738
         key_added: None | str = None,
         layer: None | str = None,
         obs: None | str = None,
@@ -310,10 +202,7 @@
         add_to_obs: bool = False,
         func: str | Callable = "mean",
         sync_var: bool = False,
-<<<<<<< HEAD
-=======
         verbose: bool = False,
->>>>>>> 2ce2a738
     ) -> None:
         """Aggregate single-cell data to donor-level.
 
@@ -331,11 +220,8 @@
                 The key in adata.obs to filter by. Defaults to None.
             filter_value:
                 The value in adata.obs[filter_key] to filter by. Defaults to None.
-<<<<<<< HEAD
-=======
             add_to_obs:
                 Whether to add the aggregated data to adata.obs. Defaults to False.
->>>>>>> 2ce2a738
             func:
                 The aggregation function to use. Defaults to "mean".
             sync_var:
@@ -362,37 +248,6 @@
                 key_added += f"_{filter_value}"
 
         if obs is not None:
-<<<<<<< HEAD
-            obs = obs if isinstance(obs, list) else [obs]
-            _data = adata.obs.groupby(self.donor_key, observed=True)[obs].agg(func)
-            dtype = _data.dtypes.iloc[0]
-            data = pd.DataFrame(index=self.D.obs_names, columns=obs, dtype=dtype)
-            data.loc[data.index, obs] = _data
-            if add_to_obs:
-                self.D.obs.loc[data.index, obs] = data
-            else:
-                self.D.obsm[key_added] = data
-        else:
-            aggdata = sc.get.aggregate(adata, by=self.donor_key, func=func, layer=layer, obsm=obsm)
-            if slot == "obsm":
-                # use columns of obsm dataframe if provided
-                columns = getattr(getattr(adata, slot), "columns", None)
-            else:
-                columns = adata.var_names
-                if sync_var:
-                    self._var_dims_to_sync.append(key_added)
-
-            dtype = aggdata.layers[func].dtype
-            data = pd.DataFrame(index=self.D.obs_names, columns=columns, dtype=dtype)
-            data.loc[aggdata.obs_names] = aggdata.layers[func]
-            self.D.obsm[key_added] = data
-
-    def prep_repr(self) -> str:
-        """String representation of DonorData showing side-by-side adata and gdata views."""
-        # Split the representations into lines
-        D_lines, D_highlight = _anndata_repr(self.D, self.D.n_obs, self.D.n_vars, self._var_dims_to_sync)
-        C_lines, C_highlight = _anndata_repr(self.C, self.C.n_obs, self.C.n_vars, [self.donor_key])
-=======
             columns = obs if isinstance(obs, list) else [obs]
             aggres = adata.obs.groupby(self.donor_id, observed=True)[columns].agg(func)
             dtype = aggres.dtypes.iloc[0]
@@ -431,7 +286,6 @@
         # Split the representations into lines
         G_lines, G_highlight = _anndata_repr(self.G, self.G.n_obs, self.G.n_vars, self._var_dims_to_sync)
         C_lines, C_highlight = _anndata_repr(self.C, self.C.n_obs, self.C.n_vars, [self.donor_id])
->>>>>>> 2ce2a738
 
         def pad_lists(l1, l2):
             max_lines = max(len(l1), len(l2))
@@ -440,13 +294,8 @@
             return l1, l2
 
         # Ensure both have the same number of lines by padding with empty lines if necessary
-<<<<<<< HEAD
-        D_lines, C_lines = pad_lists(D_lines, C_lines)
-        D_highlight, C_highlight = pad_lists(D_highlight, C_highlight)
-=======
         G_lines, C_lines = pad_lists(G_lines, C_lines)
         G_highlight, C_highlight = pad_lists(G_highlight, C_highlight)
->>>>>>> 2ce2a738
 
         def highlight_lines(lines, highlights):
             _lines = []
@@ -458,19 +307,6 @@
                 _lines.append(text)
             return _lines
 
-<<<<<<< HEAD
-        C_lines = highlight_lines(C_lines, C_highlight)
-        D_lines = highlight_lines(D_lines, D_highlight)
-
-        # Create table
-        table = Table(show_header=True, header_style=HIGHLIGHT_COLOR)
-        table.add_column("D (donors)", max_width=50, justify="left")
-        table.add_column("C (cells)", max_width=50, justify="left")
-        for adata_line, gdata_line in zip(C_lines, D_lines, strict=True):
-            table.add_row(gdata_line, adata_line)
-
-        return table
-=======
         G_lines = highlight_lines(G_lines, G_highlight)
         C_lines = highlight_lines(C_lines, C_highlight)
 
@@ -494,7 +330,6 @@
         spanning_header = Align.center(spanning_header)
 
         return Group(spanning_header, table)
->>>>>>> 2ce2a738
 
     def __repr__(self) -> str:
         table = self.prep_repr()
@@ -503,13 +338,6 @@
 
     def __str__(self) -> str:
         n_donors, n_donor_vars, n_cells, n_cell_vars = self.shape
-<<<<<<< HEAD
-        return f"{__class__.__name__}({n_donors=}, {n_donor_vars=}, {n_cells=}, {n_cell_vars=})"
-
-    @property
-    def shape(self) -> tuple[tuple[int, int], tuple[int, int]]:
-        return *self.D.shape, *self.C.shape
-=======
         return (
             f"{self.__class__.__name__}"
             f"(n_G_obs={n_donors:,}, n_G_vars={n_donor_vars:,}, "
@@ -519,7 +347,6 @@
     @property
     def shape(self) -> tuple[tuple[int, int], tuple[int, int]]:
         return *self.G.shape, *self.C.shape
->>>>>>> 2ce2a738
 
 
 def _anndata_repr(adata, n_obs, n_vars, highlight_keys=None) -> str:
@@ -527,13 +354,9 @@
         backed_at = f" backed at {str(adata.filename)!r}"
     else:
         backed_at = ""
-<<<<<<< HEAD
-    lines = [[f"AnnData object with n_obs × n_vars = {n_obs} × {n_vars}{backed_at}"]]
-=======
     lines = [[f"AnnData object with n_obs × n_vars = {n_obs:,} × {n_vars:,} {backed_at}"]]
     if adata.is_view:
         lines[0][0] = "View of " + lines[0][0]
->>>>>>> 2ce2a738
     highlight = [[False]]
     for attr in ["obs", "var", "uns", "obsm", "varm", "layers", "obsp", "varp"]:
         keys = getattr(adata, attr).keys()
