--- conflicted
+++ resolved
@@ -17,13 +17,11 @@
 from rich.panel import Panel
 from rich.table import Table
 from rich.text import Text
-<<<<<<< HEAD
 import zarr
 from anndata.io import write_elem
 from mudata._core.io import _write_h5mu
 from mudata import MuData
-=======
->>>>>>> 1b0165ae
+
 
 from cellink._core.data_fields import DAnn
 
@@ -108,15 +106,9 @@
             self._C = self._C.copy()
         return self
 
-<<<<<<< HEAD
-
     def _write_dd(self, f: h5py.File):
         
         if isinstance(self.G, MuData):
-=======
-    def _write_dd(self, f: h5py.File, dd: DonorData):
-        if isinstance(dd.G, MuData):
->>>>>>> 1b0165ae
             g_group = f.create_group("G")
             _write_h5mu(g_group, self.G)
         else:
@@ -128,7 +120,7 @@
             write_elem(f, "C", self.C)
         f.attrs["encoding-type"] = "donordata"
 
-<<<<<<< HEAD
+
         f.attrs["donor_id"] = self.donor_id
         f.attrs["var_dims_to_sync"] = self._var_dims_to_sync
         
@@ -136,17 +128,7 @@
             f.create_dataset(f"uns/{key}", data=value)
 
     def write_h5_dd(self, path: str) -> None:
-        """Write the DonorData object to the specified file paths for both gene expression data (G) and cell-type data (C).
-=======
-        f.attrs["donor_id"] = dd.donor_id
-        f.attrs["var_dims_to_sync"] = dd._var_dims_to_sync
-
-        for key, value in dd.uns.items():
-            f.create_dataset(f"uns/{key}", data=value)
-
-    def write_h5_dd(self, path: str, dd: DonorData) -> None:
         """Write the DonorData object to the specified file path.
->>>>>>> 1b0165ae
 
         Parameters
         ----------
