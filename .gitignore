--- conflicted
+++ resolved
@@ -190,9 +190,5 @@
 *.sqlite
 
 misc
-<<<<<<< HEAD
 data
-=======
-data
-*.code-workspace
->>>>>>> 2ce2a738
+*.code-workspace